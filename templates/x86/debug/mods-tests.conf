/* Following tests are available for x86 */

test(util.list_test, 1)
test(util.slist_test, 1)
test(util.pool_test, 1)
test(util.array_test, 1)
test(kernel.timer.sleep_test, 1)

<<<<<<< HEAD
//test(context_switch, 1)
//test(memory, 1)
//test(softirq, 1)
//test(setjmp, 1)
//test(timer, 1)
=======
test(setjmp, 1)
test(timer, 1)
>>>>>>> b2ad7611
<|MERGE_RESOLUTION|>--- conflicted
+++ resolved
@@ -6,13 +6,5 @@
 test(util.array_test, 1)
 test(kernel.timer.sleep_test, 1)
 
-<<<<<<< HEAD
-//test(context_switch, 1)
-//test(memory, 1)
-//test(softirq, 1)
 //test(setjmp, 1)
-//test(timer, 1)
-=======
-test(setjmp, 1)
-test(timer, 1)
->>>>>>> b2ad7611
+//test(timer, 1)