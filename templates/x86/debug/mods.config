--- conflicted
+++ resolved
@@ -97,11 +97,7 @@
 	include embox.cmd.fs.cp
 	include embox.cmd.net.httpd
 	include embox.cmd.date
-<<<<<<< HEAD
-	include embox.cmd.startx
 	include embox.cmd.fs.mv
-=======
->>>>>>> d1420b7c
 	include embox.third_party.nano
 	include embox.cmd.kill
 	include embox.cmd.nice
