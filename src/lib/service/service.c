--- conflicted
+++ resolved
@@ -11,6 +11,7 @@
 #include <sys/socket.h>
 #include <sys/stat.h>
 #include <fcntl.h>
+#include <net/socket.h>
 
 #include <cmd/servd.h>
 
@@ -83,11 +84,7 @@
 }
 
 void service_get_service_data(struct service_data *data, void *arg) {
-<<<<<<< HEAD
 	memcpy(data, arg, sizeof(struct service_data));
-=======
-	memcpy(data, arg, sizeof *data);
->>>>>>> ff9c9eae
 }
 
 int service_file_switch_to_read_mode(struct service_file *srv_file) {
@@ -114,24 +111,10 @@
 	}
 }
 
-<<<<<<< HEAD
 void service_free_service_data(struct service_data * data) {
 	if (NULL != data) {
 		free_http_request(&data->request);
 		socket_close(data->sock);
-=======
-void service_free_service_data(struct service_data *data) {
-	if (data != NULL) {
-#if 0
-		/**
-		 * XXX Don't free data->query
-		 * It's link to data->request.parsed_url->query */
-		if (data->query != NULL) {
-			free(data->query);
-		}
-#endif
-		free_http_request(&data->request);
->>>>>>> ff9c9eae
 		free(data);
 	}
 }
@@ -174,27 +157,17 @@
 	curr += service_set_starting_line(curr, srv_data->http_status);
 	/* 2. set options */
 	assert(srv_file->fd != NULL);
-<<<<<<< HEAD
 	fstat(srv_file->fd->fd, &stat); /* TODO bad bad bad!! */
-	curr += service_set_ops(curr, stat.st_size, srv_data->request.connection, content_type);
-=======
-	fstat(srv_file->fd->fd, &stat);
 	curr += service_set_ops(curr, stat.st_size, srv_data->request.connection,
 			content_type);
->>>>>>> ff9c9eae
 	/* 3. set message bode and send response */
 	/* send file */
 	do {
 		bytes_need = sizeof buff - (curr - buff);
 		bytes = fread(curr, 1, bytes_need, srv_file->fd);
 		if (bytes < 0) {
-<<<<<<< HEAD
 			printf("http error: fread() error\n");
 			return -1;
-
-=======
-			break;
->>>>>>> ff9c9eae
 		}
 
 		bytes_need = bytes + curr - buff;
