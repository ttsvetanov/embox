--- conflicted
+++ resolved
@@ -311,13 +311,7 @@
 			else {
 				MD(printf("write on sock: %d %d\n", len, errno));
 			}
-<<<<<<< HEAD
 		} else if (FD_ISSET(pptyfd[0], &readfds)){
-			struct ring pbuf_r;
-			ring_init(&pbuf_r);
-=======
-		} else if (FD_ISSET(pipefd2[0], &readfds)){
->>>>>>> 1a04aabd
 			p = pbuff;
 			pipe_data_len = read(pptyfd[0], pbuff, XBUFF_LEN);
 			if (pipe_data_len <= 0) {
