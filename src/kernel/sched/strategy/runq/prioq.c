--- conflicted
+++ resolved
@@ -6,37 +6,11 @@
  * @author Anton Bulychev
  */
 
-<<<<<<< HEAD
-#include <util/prioq.h>
-
 #include <kernel/runnable/runnable.h>
 #include <kernel/runnable/runnable_priority.h>
 #include <kernel/sched/sched_strategy.h>
-#include <kernel/task.h>
-
-#define rq_field      sched_attr.runq_link
-
-
-/* return -1 if priority t1 less than t2
- * 0 if them equals
- * 1 if priority t1 more than t2
- */
-static inline int runnable_prio_comparator(struct prioq_link *first,
-		struct prioq_link *second) {
-	struct runnable *t1 = prioq_element(first, struct runnable, rq_field);
-	struct runnable *t2 = prioq_element(second, struct runnable, rq_field);
-	sched_priority_t p1, p2;
-	p1 = runnable_priority_get(t1);
-	p2 = runnable_priority_get(t2);
-
-	return p1 < p2 ? (-1) : (p1 > p2);
-}
-=======
-#include <kernel/thread.h>
-#include <kernel/sched/sched_strategy.h>
 
 #include <util/priolist.h>
->>>>>>> 9b19d76f
 
 void runq_item_init(runq_item_t *runq_link) {
 	priolist_link_init(runq_link);
@@ -46,32 +20,19 @@
 	priolist_init(queue);
 }
 
-<<<<<<< HEAD
-void runq_insert(runq_t *queue, struct runnable *runnable) {
-	prioq_enqueue(runnable, runnable_prio_comparator, queue, rq_field);
+void runq_insert(runq_t *queue, struct runnable *r) {
+	r->sched_attr.runq_link.prio = -runnable_priority_get(r);
+	priolist_add(&r->sched_attr.runq_link, queue);
 }
 
-void runq_remove(runq_t *queue, struct runnable *runnable) {
-	prioq_remove(runnable, runnable_prio_comparator, rq_field);
+void runq_remove(runq_t *queue, struct runnable *r) {
+	priolist_del(&r->sched_attr.runq_link, queue);
 }
 
 struct runnable *runq_extract(runq_t *queue) {
-	return prioq_dequeue(runnable_prio_comparator, queue,struct runnable, rq_field);
-=======
-void runq_insert(runq_t *queue, struct thread *t) {
-	t->sched_attr.runq_link.prio = -thread_priority_get(t);
-	priolist_add(&t->sched_attr.runq_link, queue);
-}
-
-void runq_remove(runq_t *queue, struct thread *t) {
-	priolist_del(&t->sched_attr.runq_link, queue);
-}
-
-struct thread *runq_extract(runq_t *queue) {
 	runq_item_t *first = priolist_first(queue);
 
 	priolist_del(first, queue);
 
-	return mcast_out(first, struct thread, sched_attr.runq_link);
->>>>>>> 9b19d76f
+	return (struct runnable *)first;
 }