--- conflicted
+++ resolved
@@ -35,15 +35,10 @@
 
 #include <profiler/tracing/trace.h>
 
-<<<<<<< HEAD
 #include <embox/unit.h>
 
 #include <kernel/sched.h>
 
-=======
-
-static void post_switch_if(int condition);
->>>>>>> 8d28c9c0
 
 static void sched_switch(void);
 
@@ -65,12 +60,7 @@
 int sched_init(struct thread *idle, struct thread *current) {
 	assert(idle && current);
 
-<<<<<<< HEAD
 	runq_init(&rq.queue);
-=======
-	sched_wait_init();
-	runq_init(&rq);
->>>>>>> 8d28c9c0
 
 	sched_wake(idle);
 
@@ -80,13 +70,8 @@
 }
 
 void sched_wake(struct thread *t) {
-<<<<<<< HEAD
 	struct thread *current = thread_self();
 	ipl_t ipl;
-=======
-	assert(in_sched_locked());
-	assert(!in_harder_critical());
->>>>>>> 8d28c9c0
 
 	/* TODO: it's not true when it's called for waking thread from waitq */
 	//assert(!in_harder_critical());
@@ -120,18 +105,8 @@
 			sched_post_switch();
 		}
 
-<<<<<<< HEAD
 		if (t->state & __THREAD_STATE_READY) {
 			runq_remove(&rq.queue, t);
-=======
-		if (thread_state_running(t->state)) {
-			post_switch_if(runq_finish(&rq, t));
-		} else {
-			if (thread_state_sleeping(t->state)) {
-				t->wait_data.on_notified(t, t->wait_data.data);
-			}
-			t->state = thread_state_do_exit(t->state);
->>>>>>> 8d28c9c0
 		}
 
 		if (t->state & __THREAD_STATE_WAITING) {
@@ -191,8 +166,6 @@
 
 	sched_lock();
 	{
-		sched_wait_run();
-
 		if (!switch_posted) {
 			goto out;
 		}
