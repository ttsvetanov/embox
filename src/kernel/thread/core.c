/**
 * @file
 * @brief Thread management API implementation.
 *
 * @date 22.04.10
 * @author Dmitry Avdyukhin
 *          - Initial implementation
 * @author Alina Kramar
 *          - Thread control block memory allocation
 *          - Move state management code into the scheduler
 *          - Suspend/resume logic
 * @author Eldar Abusalimov
 *          - Reviewing and simplifying threads API
 *          - Stack allocation
 * @author Anton Kozlov
 *          - Tasks binding
 *
 * @see tests/kernel/thread/core_test.c
 */

#include <assert.h>
#include <errno.h>
#include <stdint.h>
#include <time.h>

#include <embox/unit.h>

#include <kernel/thread.h>
#include <kernel/task.h>
#include <kernel/sched.h>
#include <kernel/thread/signal.h>
#include <kernel/thread/state.h>
#include <kernel/thread/thread_alloc.h>
#include <kernel/sched/sched_priority.h>

#include <kernel/panic.h>

#include <hal/context.h>
#include <err.h>

EMBOX_UNIT_INIT(thread_core_init);


static int id_counter; // TODO make it an indexator


/**
 * Wrapper for thread start routine.
 * Called from sched_switch() function with interrupts off.
 */
static void __attribute__((noreturn)) thread_trampoline(void) {
	struct thread *current = thread_self();
	void *res;

	assert(!critical_allows(CRITICAL_SCHED_LOCK), "0x%x", (uint32_t)__critical_count);

	sched_unlock_noswitch();
	ipl_enable();

	assert(!critical_inside(CRITICAL_SCHED_LOCK));

	/* execute user function handler */
	res = current->run(current->run_arg);
	thread_exit(res);
	/* NOTREACHED */
}

struct thread *thread_create(unsigned int flags, void *(*run)(void *), void *arg) {
	int ret;
	struct thread *t;

	/* check mutually exclusive flags */
	if ((flags & THREAD_FLAG_PRIORITY_LOWER)
			&& (flags & THREAD_FLAG_PRIORITY_HIGHER)) {
		return err_ptr(EINVAL);
	}

	if((flags & THREAD_FLAG_NOTASK) && !(flags & THREAD_FLAG_SUSPENDED)) {
		return err_ptr(EINVAL);
	}

	/* check correct executive function */
	if (!run) {
		return err_ptr(EINVAL);
	}

	/* below we will work with thread's instances and therefore we need to
	 * lock scheduler (disable scheduling) to our structures is not be
	 * corrupted
	 */
	sched_lock();
	{
		/* allocate memory */
		if (!(t = thread_alloc())) {
			t = err_ptr(ENOMEM);
			goto out;
		}

		/* initialize internal thread structure */
		thread_init(t, flags, run, arg);

		/* link with task if needed */
		if (!(flags & THREAD_FLAG_NOTASK)) {
			ret = thread_register(task_self(), t);
			if (ret != 0) {
				t = err_ptr(-ret);
				goto out;
			}
		}

		thread_cancel_init(t);

		if (!(flags & THREAD_FLAG_SUSPENDED)) {
			thread_launch(t);
		}

		if (flags & THREAD_FLAG_DETACHED) {
			thread_detach(t);
		}
	}
out:
	sched_unlock();

	return t;
}

void thread_init(struct thread *t, unsigned int flags,
		void *(*run)(void *), void *arg) {
	sched_priority_t priority;

	assert(t);
	assert(run);
	assert(thread_stack_get(t));
	assert(thread_stack_get_size(t));

	t->id = id_counter++; /* setup thread ID */

	dlist_init(&t->thread_link); /* default unlink value */

	t->state = __THREAD_STATE_WAITING;

	/* set executive function and arguments pointer */
	t->run = run;
	t->run_arg = arg;

	t->join_wq = NULL; /* there are not any joined thread */

	/* calculate current thread priority. It can be change later with
	 * thread_set_priority () function
	 */
	if (flags & THREAD_FLAG_PRIORITY_INHERIT) {
		priority = thread_priority_get(thread_self());
	} else {
		priority = THREAD_PRIORITY_DEFAULT;
	}

	if ((flags & THREAD_FLAG_PRIORITY_LOWER)
			&& (priority > THREAD_PRIORITY_MIN)) {
		priority--;
	} else if ((flags & THREAD_FLAG_PRIORITY_HIGHER)
			&& (priority < THREAD_PRIORITY_HIGH)) {
		priority++;
	}

	/* setup thread priority. Now we have not started thread yet therefore we
	 * just set both base and scheduling priority in default value.
	 */
	thread_priority_init(t, priority);

	/* cpu context init */
	context_init(&t->context, true); /* setup default value of CPU registers */
	context_set_entry(&t->context, thread_trampoline);/*set entry (IP register*/
	/* setup stack pointer to the top of allocated memory
	 * The structure of kernel thread stack follow:
	 * +++++++++++++++ top
	 *                  |
	 *                  v
	 * the thread structure
	 * xxxxxxx
	 * the end
	 * +++++++++++++++ bottom (t->stack - allocated memory for the stack)
	 */
	context_set_stack(&t->context,
			thread_stack_get(t) + thread_stack_get_size(t));

<<<<<<< HEAD
	/* Initializes scheduler strategy data of the thread */
	runq_item_init(&t->sched_attr.runq_link);
	sched_affinity_init(t);
	sched_timing_init(t);
=======
	sigstate_init(&t->sigstate);
	sched_strategy_init(t);
>>>>>>> 8d28c9c0

	t->wait_data.status = WAIT_DATA_STATUS_NONE;
}

static void thread_delete(struct thread *t) {
	static struct thread *zombie = NULL;

	assert(t);
	assert(__THREAD_STATE_IS_EXITED(t->state));

	task_remove_thread(t->task, t);

	if (zombie) {
		thread_free(zombie);
	}

	if (t != thread_self()) {
		thread_free(t);
		zombie = NULL;
	} else {
		zombie = t;
	}
}

void __attribute__((noreturn)) thread_exit(void *ret) {
	struct thread *current = thread_self();
	struct task *task = task_self();
	struct waitq *join_wq;

	assert(critical_allows(CRITICAL_SCHED_LOCK));

	/* We can free only not main threads */
	if (task->main_thread == current) {
		/* We are last thread. */
		task_exit(ret);
		/* NOTREACHED */
	}

	sched_lock();
	{
		current->state &= ~__THREAD_STATE_RUNNING;

		/* Wake up a joining thread (if any).
		 * Note that join_wq and run_ret are both in a union. */
		join_wq = current->join_wq;
		if (join_wq) {
			current->run_ret = ret;
			waitq_notify(join_wq);
		}

<<<<<<< HEAD
		if (current->state & __THREAD_STATE_DETACHED)
			/* No one references this thread anymore. Time to delete it. */
=======
		/* Finish scheduling of the thread */
		sched_finish(current);

		current->run_ret = ret;

		thread_res_state_get(&current->resinfo, &res_state);
		switch (res_state) {
		case __THREAD_STATE_JOINABLE:
			break;
		case __THREAD_STATE_JOINED:
			/* Thread is attached. Joined thread delete it. */
			sched_thread_notify(current->resinfo.joined, ENOERR);
			break;
		case __THREAD_STATE_DETACHED:
			/* Detached thread should be deleted by itself. */
>>>>>>> 8d28c9c0
			thread_delete(current);

		sched_post_switch();
	}
	sched_unlock();

	/* NOTREACHED */
	panic("Returning from thread_exit()");
}

int thread_join(struct thread *t, void **p_ret) {
	struct thread *current = thread_self();

	assert(t);

	if (t == current)
		return -EDEADLK;

	sched_lock();
	{
		assert(!t->join_wq);
		assert(!(t->state & __THREAD_STATE_DETACHED));

		if (!__THREAD_STATE_IS_EXITED(t->state)) {
			/* Target thread is not exited. Waiting for his exiting. */
<<<<<<< HEAD
			struct waitq queue;
			waitq_init(&queue);

			t->join_wq = &queue;
			waitq_wait_locked(&queue, SCHED_TIMEOUT_INFINITE);
=======
			t->resinfo.joined = current;

			sched_prepare_wait(NULL, NULL);
			sched_wait_locked(SCHED_TIMEOUT_INFINITE);
			sched_cleanup_wait();
>>>>>>> 8d28c9c0
		}

		if (p_ret)
			*p_ret = t->run_ret;

		thread_delete(t);
	}
	sched_unlock();

	return 0;
}

int thread_detach(struct thread *t) {
	assert(t);

	sched_lock();
	{
		assert(!t->join_wq);
		assert(!(t->state & __THREAD_STATE_DETACHED));

		if (!__THREAD_STATE_IS_EXITED(t->state))
			/* The target will free itself upon finishing. */
			t->state |= __THREAD_STATE_DETACHED;
		else
			/* The target thread has finished, free it here. */
			thread_delete(t);
	}
	sched_unlock();

	return 0;
}

int thread_launch(struct thread *t) {
	int res = 0;

	assert(t);

	sched_lock();
	{
		if (t->state & (__THREAD_STATE_RUNNING | __THREAD_STATE_READY)) {
			res = -EINVAL;
			goto out;
		}

		if (__THREAD_STATE_IS_EXITED(t->state)) {
			res = -ESRCH;
			goto out;
		}

		sched_wake(t);
	}
out:
	sched_unlock();

	return res;
}

int thread_terminate(struct thread *t) {
	assert(t);

	sched_lock();
	{
		sched_finish(t);
		thread_delete(t);
	}
	sched_unlock();

	return 0;
}

void thread_yield(void) {
	sched_post_switch();
}

int thread_set_priority(struct thread *t, sched_priority_t new_priority) {
	sched_priority_t prior;

	assert(t);
	assert(t->task);

	if ((new_priority < THREAD_PRIORITY_MIN)
			|| (new_priority > THREAD_PRIORITY_MAX)) {
		return -EINVAL;
	}

	prior = sched_priority_thread(t->task->priority, thread_priority_get(t));
	if(new_priority != prior) {
		prior = sched_priority_full(t->task->priority, new_priority);
		sched_change_priority(t, prior);
	}

	return 0;
}

sched_priority_t thread_get_priority(struct thread *t) {
	assert(t);

	return sched_priority_thread(t->task->priority, thread_priority_get(t));
}

clock_t thread_get_running_time(struct thread *t) {
	clock_t running;

	sched_lock();
	{
		running = sched_timing_get(t);

	}
	sched_unlock();

	return running;
}

extern struct thread *idle_thread_create(void);
extern struct thread *boot_thread_create(void);

static int thread_core_init(void) {
	struct thread *idle;
	struct thread *current;

	id_counter = 0; /* start enumeration */

	idle = idle_thread_create(); /* idle thread always has ID=0 */

	current = boot_thread_create(); /* 'init' thread ID=1 */

	return sched_init(idle, current);
}<|MERGE_RESOLUTION|>--- conflicted
+++ resolved
@@ -183,17 +183,12 @@
 	context_set_stack(&t->context,
 			thread_stack_get(t) + thread_stack_get_size(t));
 
-<<<<<<< HEAD
 	/* Initializes scheduler strategy data of the thread */
 	runq_item_init(&t->sched_attr.runq_link);
 	sched_affinity_init(t);
 	sched_timing_init(t);
-=======
-	sigstate_init(&t->sigstate);
-	sched_strategy_init(t);
->>>>>>> 8d28c9c0
-
-	t->wait_data.status = WAIT_DATA_STATUS_NONE;
+
+	t->wait_link = NULL;
 }
 
 static void thread_delete(struct thread *t) {
@@ -203,6 +198,11 @@
 	assert(__THREAD_STATE_IS_EXITED(t->state));
 
 	task_remove_thread(t->task, t);
+	sigstate_init(&t->sigstate);
+
+	runq_item_init(&t->sched_attr.runq_link);
+	sched_affinity_init(t);
+	sched_timing_init(t);
 
 	if (zombie) {
 		thread_free(zombie);
@@ -242,26 +242,8 @@
 			waitq_notify(join_wq);
 		}
 
-<<<<<<< HEAD
 		if (current->state & __THREAD_STATE_DETACHED)
 			/* No one references this thread anymore. Time to delete it. */
-=======
-		/* Finish scheduling of the thread */
-		sched_finish(current);
-
-		current->run_ret = ret;
-
-		thread_res_state_get(&current->resinfo, &res_state);
-		switch (res_state) {
-		case __THREAD_STATE_JOINABLE:
-			break;
-		case __THREAD_STATE_JOINED:
-			/* Thread is attached. Joined thread delete it. */
-			sched_thread_notify(current->resinfo.joined, ENOERR);
-			break;
-		case __THREAD_STATE_DETACHED:
-			/* Detached thread should be deleted by itself. */
->>>>>>> 8d28c9c0
 			thread_delete(current);
 
 		sched_post_switch();
@@ -287,19 +269,11 @@
 
 		if (!__THREAD_STATE_IS_EXITED(t->state)) {
 			/* Target thread is not exited. Waiting for his exiting. */
-<<<<<<< HEAD
 			struct waitq queue;
 			waitq_init(&queue);
 
 			t->join_wq = &queue;
 			waitq_wait_locked(&queue, SCHED_TIMEOUT_INFINITE);
-=======
-			t->resinfo.joined = current;
-
-			sched_prepare_wait(NULL, NULL);
-			sched_wait_locked(SCHED_TIMEOUT_INFINITE);
-			sched_cleanup_wait();
->>>>>>> 8d28c9c0
 		}
 
 		if (p_ret)
