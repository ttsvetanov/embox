/**
 * @file
 * @brief Thread management API implementation.
 *
 * @date 22.04.10
 * @author Dmitry Avdyukhin
 *          - Initial implementation
 * @author Alina Kramar
 *          - Thread control block memory allocation
 *          - Move state management code into the scheduler
 *          - Suspend/resume logic
 * @author Eldar Abusalimov
 *          - Reviewing and simplifying threads API
 *          - Stack allocation
 * @author Anton Kozlov
 *          - Tasks binding
 *
 * @see tests/kernel/thread/core_test.c
 */

#include <assert.h>
#include <errno.h>
#include <stdint.h>
#include <time.h>

#include <embox/unit.h>

#include <kernel/thread.h>
#include <kernel/task.h>
#include <kernel/sched.h>
#include <kernel/thread/signal.h>
#include <kernel/thread/thread_alloc.h>
#include <kernel/sched/sched_priority.h>
#include <kernel/runnable/runnable.h>

#include <kernel/panic.h>

#include <hal/context.h>
#include <err.h>

EMBOX_UNIT_INIT(thread_core_init);


static int id_counter; // TODO make it an indexator


<<<<<<< HEAD
static void thread_delete(struct thread *t) {
	static struct thread *zombie = NULL;

	assert(t);
	assert(__THREAD_STATE_IS_EXITED(t->state));
	assert(thread_res_state_detached(&t->resinfo) ||
			thread_res_state_joined(&t->resinfo));

	task_remove_thread(t->task, t);

	if (zombie) {
		thread_free(zombie);
	}

	if (t == thread_self()) {
		zombie = t;
		return;
	}

	thread_free(t);
	zombie = NULL;
}


=======
>>>>>>> 8bbe2711
/**
 * Wrapper for thread start routine.
 * Called from sched_switch() function with interrupts off.
 */
static void __attribute__((noreturn)) thread_trampoline(void) {
	struct thread *current = thread_self();
	void *res;

	assert(!critical_allows(CRITICAL_SCHED_LOCK), "0x%x", (uint32_t)__critical_count);

	sched_unlock_noswitch();
	ipl_enable();

	assert(!critical_inside(CRITICAL_SCHED_LOCK));

	/* execute user function handler */
	res = current->run(current->run_arg);
	thread_exit(res);
	/* NOTREACHED */
}

struct thread *thread_create(unsigned int flags, void *(*run)(void *), void *arg) {
	int ret;
	struct thread *t;

	/* check mutually exclusive flags */
	if ((flags & THREAD_FLAG_PRIORITY_LOWER)
			&& (flags & THREAD_FLAG_PRIORITY_HIGHER)) {
		return err_ptr(EINVAL);
	}

	if((flags & THREAD_FLAG_NOTASK) && !(flags & THREAD_FLAG_SUSPENDED)) {
		return err_ptr(EINVAL);
	}

	/* check correct executive function */
	if (!run) {
		return err_ptr(EINVAL);
	}

	/* below we will work with thread's instances and therefore we need to
	 * lock scheduler (disable scheduling) to our structures is not be
	 * corrupted
	 */
	sched_lock();
	{
		/* allocate memory */
		if (!(t = thread_alloc())) {
			t = err_ptr(ENOMEM);
			goto out;
		}

		/* initialize internal thread structure */
		thread_init(t, flags, run, arg);

		/* link with task if needed */
		if (!(flags & THREAD_FLAG_NOTASK)) {
			ret = thread_register(task_self(), t);
			if (ret != 0) {
				t = err_ptr(-ret);
				goto out;
			}
		}

		thread_cancel_init(t);

		if (!(flags & THREAD_FLAG_SUSPENDED)) {
			thread_launch(t);
		}

		if (flags & THREAD_FLAG_DETACHED) {
			thread_detach(t);
		}
	}
out:
	sched_unlock();

	return t;
}

void thread_init(struct thread *t, unsigned int flags,
		void *(*run)(void *), void *arg) {
	sched_priority_t priority;

	assert(t);
	assert(run);
	assert(thread_stack_get(t));
	assert(thread_stack_get_size(t));

	t->id = id_counter++; /* setup thread ID */

	dlist_init(&t->thread_link); /* default unlink value */

	t->state = __THREAD_STATE_WAITING;
<<<<<<< HEAD

	/* set sched routines, implemented in thread_sched_routine.h */
	t->runnable.prepare = (void *)sched_prepare_runnable;
	t->runnable.run = (void *)sched_execute_runnable;
	t->runnable.run_arg = NULL;
=======
>>>>>>> 8bbe2711

	/* set executive function and arguments pointer */
	t->run = run;
	t->run_arg = arg;

	t->join_wq = NULL; /* there are not any joined thread */

	/* calculate current thread priority. It can be change later with
	 * thread_set_priority () function
	 */
	if (flags & THREAD_FLAG_PRIORITY_INHERIT) {
		priority = thread_priority_get(thread_self());
	} else {
		priority = THREAD_PRIORITY_DEFAULT;
	}

	if ((flags & THREAD_FLAG_PRIORITY_LOWER)
			&& (priority > THREAD_PRIORITY_MIN)) {
		priority--;
	} else if ((flags & THREAD_FLAG_PRIORITY_HIGHER)
			&& (priority < THREAD_PRIORITY_HIGH)) {
		priority++;
	}

	/* setup thread priority. Now we have not started thread yet therefore we
	 * just set both base and scheduling priority in default value.
	 */
	thread_priority_init(t, priority);

	/* cpu context init */
	context_init(&t->context, true); /* setup default value of CPU registers */
	context_set_entry(&t->context, thread_trampoline);/*set entry (IP register*/
	/* setup stack pointer to the top of allocated memory
	 * The structure of kernel thread stack follow:
	 * +++++++++++++++ top
	 *                  |
	 *                  v
	 * the thread structure
	 * xxxxxxx
	 * the end
	 * +++++++++++++++ bottom (t->stack - allocated memory for the stack)
	 */
	context_set_stack(&t->context,
			thread_stack_get(t) + thread_stack_get_size(t));

	/* Initializes scheduler strategy data of the thread */
	runq_item_init(&t->sched_attr.runq_link);
	sched_affinity_init(t);
	sched_timing_init(t);

	t->wait_link = NULL;
}

static void thread_delete(struct thread *t) {
	static struct thread *zombie = NULL;

	assert(t);
	assert(__THREAD_STATE_IS_EXITED(t->state));

	task_remove_thread(t->task, t);
	sigstate_init(&t->sigstate);

<<<<<<< HEAD
	t->wait_link = NULL;
=======
	runq_item_init(&t->sched_attr.runq_link);
	sched_affinity_init(t);
	sched_timing_init(t);

	if (zombie) {
		thread_free(zombie);
	}

	if (t != thread_self()) {
		thread_free(t);
		zombie = NULL;
	} else {
		zombie = t;
	}
>>>>>>> 8bbe2711
}

void __attribute__((noreturn)) thread_exit(void *ret) {
	struct thread *current = thread_self();
	struct task *task = task_self();
	struct waitq *join_wq;

	assert(critical_allows(CRITICAL_SCHED_LOCK));

	/* We can free only not main threads */
	if (task->main_thread == current) {
		/* We are last thread. */
		task_exit(ret);
		/* NOTREACHED */
	}

	sched_lock();
	{
		current->state &= ~__THREAD_STATE_RUNNING;

		/* Wake up a joining thread (if any).
		 * Note that join_wq and run_ret are both in a union. */
		join_wq = current->join_wq;
		if (join_wq) {
			current->run_ret = ret;
			waitq_notify(join_wq);
		}

<<<<<<< HEAD
		/* Finish scheduling of the thread */
		sched_finish(current);

		current->run_ret = ret;

		thread_res_state_get(&current->resinfo, &res_state);
		switch (res_state) {
		case __THREAD_STATE_JOINABLE:
			break;
		case __THREAD_STATE_JOINED:
			/* Thread is attached. Joined thread delete it. */
			waitq_notify(current->resinfo.joined);
			break;
		case __THREAD_STATE_DETACHED:
			/* Detached thread should be deleted by itself. */
=======
		if (current->state & __THREAD_STATE_DETACHED)
			/* No one references this thread anymore. Time to delete it. */
>>>>>>> 8bbe2711
			thread_delete(current);

		sched_post_switch();
	}
	sched_unlock();

	/* NOTREACHED */
	panic("Returning from thread_exit()");
}

int thread_join(struct thread *t, void **p_ret) {
	struct thread *current = thread_self();

	assert(t);

	if (t == current)
		return -EDEADLK;

	sched_lock();
	{
		assert(!t->join_wq);
		assert(!(t->state & __THREAD_STATE_DETACHED));

		if (!__THREAD_STATE_IS_EXITED(t->state)) {
			/* Target thread is not exited. Waiting for his exiting. */
			struct waitq queue;
			waitq_init(&queue);
<<<<<<< HEAD

			t->resinfo.joined = &queue;

			waitq_wait_locked(&queue, SCHED_TIMEOUT_INFINITE);

			t->resinfo.joined = NULL;
=======

			t->join_wq = &queue;
			waitq_wait_locked(&queue, SCHED_TIMEOUT_INFINITE);
>>>>>>> 8bbe2711
		}

		if (p_ret)
			*p_ret = t->run_ret;

		thread_delete(t);
	}
	sched_unlock();

	return 0;
}

int thread_detach(struct thread *t) {
	assert(t);

	sched_lock();
	{
		assert(!t->join_wq);
		assert(!(t->state & __THREAD_STATE_DETACHED));

<<<<<<< HEAD
		if (__THREAD_STATE_IS_EXITED(t->state)) {
=======
		if (!__THREAD_STATE_IS_EXITED(t->state))
			/* The target will free itself upon finishing. */
			t->state |= __THREAD_STATE_DETACHED;
		else
>>>>>>> 8bbe2711
			/* The target thread has finished, free it here. */
			thread_delete(t);
	}
	sched_unlock();

	return 0;
}

int thread_launch(struct thread *t) {
	int res = 0;

	assert(t);

	sched_lock();
	{
		if (t->state & (__THREAD_STATE_RUNNING | __THREAD_STATE_READY)) {
			res = -EINVAL;
			goto out;
		}

		if (__THREAD_STATE_IS_EXITED(t->state)) {
			res = -ESRCH;
			goto out;
		}

		sched_wake(t);
	}
out:
	sched_unlock();

	return res;
}

int thread_terminate(struct thread *t) {
	assert(t);

	sched_lock();
	{
<<<<<<< HEAD
		if (!__THREAD_STATE_IS_EXITED(t->state)) {
			sched_finish(t);
		}

		if (!thread_res_state_detached(&t->resinfo)) {
			t->resinfo.state = thread_res_state_do_detach(&t->resinfo);
		}

=======
		sched_finish(t);
>>>>>>> 8bbe2711
		thread_delete(t);
	}
	sched_unlock();

	return 0;
}

void thread_yield(void) {
	sched_post_switch();
}

int thread_set_priority(struct thread *t, sched_priority_t new_priority) {
	sched_priority_t prior;

	assert(t);
	assert(t->task);

	if ((new_priority < THREAD_PRIORITY_MIN)
			|| (new_priority > THREAD_PRIORITY_MAX)) {
		return -EINVAL;
	}

	prior = sched_priority_thread(t->task->priority, thread_priority_get(t));
	if(new_priority != prior) {
		prior = sched_priority_full(t->task->priority, new_priority);
		sched_change_priority(t, prior);
	}

	return 0;
}

sched_priority_t thread_get_priority(struct thread *t) {
	assert(t);

	return sched_priority_thread(t->task->priority, thread_priority_get(t));
}

clock_t thread_get_running_time(struct thread *t) {
	clock_t running;

	sched_lock();
	{
		running = sched_timing_get(t);

	}
	sched_unlock();

	return running;
}

extern struct thread *idle_thread_create(void);
extern struct thread *boot_thread_create(void);

static int thread_core_init(void) {
	struct thread *idle;
	struct thread *current;

	id_counter = 0; /* start enumeration */

	idle = idle_thread_create(); /* idle thread always has ID=0 */

	current = boot_thread_create(); /* 'init' thread ID=1 */

	return sched_init(idle, current);
}<|MERGE_RESOLUTION|>--- conflicted
+++ resolved
@@ -44,33 +44,6 @@
 static int id_counter; // TODO make it an indexator
 
 
-<<<<<<< HEAD
-static void thread_delete(struct thread *t) {
-	static struct thread *zombie = NULL;
-
-	assert(t);
-	assert(__THREAD_STATE_IS_EXITED(t->state));
-	assert(thread_res_state_detached(&t->resinfo) ||
-			thread_res_state_joined(&t->resinfo));
-
-	task_remove_thread(t->task, t);
-
-	if (zombie) {
-		thread_free(zombie);
-	}
-
-	if (t == thread_self()) {
-		zombie = t;
-		return;
-	}
-
-	thread_free(t);
-	zombie = NULL;
-}
-
-
-=======
->>>>>>> 8bbe2711
 /**
  * Wrapper for thread start routine.
  * Called from sched_switch() function with interrupts off.
@@ -165,14 +138,11 @@
 	dlist_init(&t->thread_link); /* default unlink value */
 
 	t->state = __THREAD_STATE_WAITING;
-<<<<<<< HEAD
 
 	/* set sched routines, implemented in thread_sched_routine.h */
 	t->runnable.prepare = (void *)sched_prepare_runnable;
 	t->runnable.run = (void *)sched_execute_runnable;
 	t->runnable.run_arg = NULL;
-=======
->>>>>>> 8bbe2711
 
 	/* set executive function and arguments pointer */
 	t->run = run;
@@ -219,8 +189,8 @@
 			thread_stack_get(t) + thread_stack_get_size(t));
 
 	/* Initializes scheduler strategy data of the thread */
-	runq_item_init(&t->sched_attr.runq_link);
-	sched_affinity_init(t);
+	runq_item_init(&(t->runnable.sched_attr.runq_link));
+	sched_affinity_init(&(t->runnable));
 	sched_timing_init(t);
 
 	t->wait_link = NULL;
@@ -235,11 +205,8 @@
 	task_remove_thread(t->task, t);
 	sigstate_init(&t->sigstate);
 
-<<<<<<< HEAD
-	t->wait_link = NULL;
-=======
-	runq_item_init(&t->sched_attr.runq_link);
-	sched_affinity_init(t);
+	runq_item_init(&(t->runnable.sched_attr.runq_link));
+	sched_affinity_init(&(t->runnable));
 	sched_timing_init(t);
 
 	if (zombie) {
@@ -252,7 +219,6 @@
 	} else {
 		zombie = t;
 	}
->>>>>>> 8bbe2711
 }
 
 void __attribute__((noreturn)) thread_exit(void *ret) {
@@ -281,26 +247,8 @@
 			waitq_notify(join_wq);
 		}
 
-<<<<<<< HEAD
-		/* Finish scheduling of the thread */
-		sched_finish(current);
-
-		current->run_ret = ret;
-
-		thread_res_state_get(&current->resinfo, &res_state);
-		switch (res_state) {
-		case __THREAD_STATE_JOINABLE:
-			break;
-		case __THREAD_STATE_JOINED:
-			/* Thread is attached. Joined thread delete it. */
-			waitq_notify(current->resinfo.joined);
-			break;
-		case __THREAD_STATE_DETACHED:
-			/* Detached thread should be deleted by itself. */
-=======
 		if (current->state & __THREAD_STATE_DETACHED)
 			/* No one references this thread anymore. Time to delete it. */
->>>>>>> 8bbe2711
 			thread_delete(current);
 
 		sched_post_switch();
@@ -328,18 +276,9 @@
 			/* Target thread is not exited. Waiting for his exiting. */
 			struct waitq queue;
 			waitq_init(&queue);
-<<<<<<< HEAD
-
-			t->resinfo.joined = &queue;
-
-			waitq_wait_locked(&queue, SCHED_TIMEOUT_INFINITE);
-
-			t->resinfo.joined = NULL;
-=======
 
 			t->join_wq = &queue;
 			waitq_wait_locked(&queue, SCHED_TIMEOUT_INFINITE);
->>>>>>> 8bbe2711
 		}
 
 		if (p_ret)
@@ -360,14 +299,10 @@
 		assert(!t->join_wq);
 		assert(!(t->state & __THREAD_STATE_DETACHED));
 
-<<<<<<< HEAD
-		if (__THREAD_STATE_IS_EXITED(t->state)) {
-=======
 		if (!__THREAD_STATE_IS_EXITED(t->state))
 			/* The target will free itself upon finishing. */
 			t->state |= __THREAD_STATE_DETACHED;
 		else
->>>>>>> 8bbe2711
 			/* The target thread has finished, free it here. */
 			thread_delete(t);
 	}
@@ -406,18 +341,7 @@
 
 	sched_lock();
 	{
-<<<<<<< HEAD
-		if (!__THREAD_STATE_IS_EXITED(t->state)) {
-			sched_finish(t);
-		}
-
-		if (!thread_res_state_detached(&t->resinfo)) {
-			t->resinfo.state = thread_res_state_do_detach(&t->resinfo);
-		}
-
-=======
 		sched_finish(t);
->>>>>>> 8bbe2711
 		thread_delete(t);
 	}
 	sched_unlock();
