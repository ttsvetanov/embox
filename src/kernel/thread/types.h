/**
 * @file
 * @brief TODO documentation for types.h -- Alina
 *
 * @date 23.03.11
 * @author Alina Kramar
 */

#ifndef KERNEL_THREAD_TYPES_H_
#define KERNEL_THREAD_TYPES_H_

#include <lib/list.h>
#include <hal/context.h>
#include <kernel/thread/event.h>
<<<<<<< HEAD
#include <kernel/thread/sched_strategy.h>
#include <util/slist.h>
=======
>>>>>>> 8e4fa6a5

typedef int __thread_id_t;
typedef short __thread_priority_t;
typedef unsigned int __thread_state_t;

struct context;

<<<<<<< HEAD
struct runq;
struct sleepq;

=======
>>>>>>> 8e4fa6a5
struct thread {

	__thread_state_t  state;         /**< Current state. */

	struct context    context;       /**< Architecture-dependent CPU state. */

	void           *(*run)(void *);  /**< Start routine. */
	__extension__ union {
		void         *run_arg;       /**< Argument to pass to start routine. */
		void         *run_ret;       /**< Return value of the routine. */
		void         *join_ret;      /**< Exit value of a join target. */
	} /* unnamed */;
	void             *stack;         /**< Allocated thread stack buffer. */
	size_t            stack_sz;      /**< Stack size. TODO unused. -- Eldar */

	struct sched_strategy_data sched;/**< Scheduler-private data. */

	__thread_priority_t initial_priority; /**< Scheduling priority. */
	__thread_priority_t priority;    /**< Current scheduling priority. */

	struct slist_link startq_link;   /**< Resuming the thread from critical. */

	__extension__ union {
		struct runq      *runq;      /**< For running/ready state. */
		struct sleepq    *sleepq;    /**< For sleeping state. */
	} /* unnamed */;

	struct mutex     *mutex_waiting; /**< Mutex we are waiting for (if any). */

	__thread_id_t     id;            /**< Unique identifier. */
	struct list_head  thread_link;   /**< Linkage on all threads. */
	int               suspend_count; /**< Depth of #thread_suspend() calls. */
	struct event      exit_event;    /**< Thread exit event. */

	bool              need_message;  /**< Waiting for message. */
	struct list_head  messages;      /**< Messages sent to the thread. */
	struct event      msg_event;     /**< Thread receives a message. */

	struct task	  *task;             /**< Task belong to. */
	struct list_head task_link;      /**< Link in list holding task threads. */
};

#endif /* KERNEL_THREAD_TYPES_H_ */<|MERGE_RESOLUTION|>--- conflicted
+++ resolved
@@ -12,11 +12,8 @@
 #include <lib/list.h>
 #include <hal/context.h>
 #include <kernel/thread/event.h>
-<<<<<<< HEAD
 #include <kernel/thread/sched_strategy.h>
 #include <util/slist.h>
-=======
->>>>>>> 8e4fa6a5
 
 typedef int __thread_id_t;
 typedef short __thread_priority_t;
@@ -24,12 +21,9 @@
 
 struct context;
 
-<<<<<<< HEAD
 struct runq;
 struct sleepq;
 
-=======
->>>>>>> 8e4fa6a5
 struct thread {
 
 	__thread_state_t  state;         /**< Current state. */
@@ -68,8 +62,8 @@
 	struct list_head  messages;      /**< Messages sent to the thread. */
 	struct event      msg_event;     /**< Thread receives a message. */
 
-	struct task	  *task;             /**< Task belong to. */
-	struct list_head task_link;      /**< Link in list holding task threads. */
+	struct task      *task;          /**< Task belong to. */
+	struct list_head  task_link;     /**< Link in list holding task threads. */
 };
 
 #endif /* KERNEL_THREAD_TYPES_H_ */