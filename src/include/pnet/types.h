/**
 * @file
 * @brief pnet types definitions
 *
 * @date 19.10.2011
 * @author Anton Kozlov
 */

#ifndef PNET_TYPES_H_
#define PNET_TYPES_H_

#include <types.h>
#include <lib/list.h>


typedef int net_addr_t;
typedef int net_id_t;
typedef char net_prior_t;

struct net_node;
struct pnet_graph;
struct pnet_proto;

typedef struct net_packet *net_packet_t;

struct net_node {
	struct pnet_graph *graph;
	struct list_head gr_link;
	struct pnet_proto *proto;

	struct net_node *tx_dfault;
	struct net_node *rx_dfault;

	net_prior_t prior;
};
typedef struct net_node *net_node_t;

enum PNET_PACK_DIRECTION {
	PNET_PACK_DIRECTION_RX,
	PNET_PACK_DIRECTION_TX
};

struct net_dev;
typedef int (*net_dev_op)(net_packet_t pack, struct net_dev *dev);

typedef struct net_dev_ops {
	net_dev_op tx;
}*net_dev_ops_t;

struct pnet_dev {
	struct net_node node;
	struct net_device *dev;

};

struct pnet_pack {
	uint32_t type;
	struct net_node *node;
	enum PNET_PACK_DIRECTION dir;
	void *data;
};


#include <pnet/proto.h>

<<<<<<< HEAD
//#include <module/embox/pnet/core/pack/api.h>

=======
>>>>>>> 6047c292
#endif /* PNET_TYPES_H_ */<|MERGE_RESOLUTION|>--- conflicted
+++ resolved
@@ -63,9 +63,4 @@
 
 #include <pnet/proto.h>
 
-<<<<<<< HEAD
-//#include <module/embox/pnet/core/pack/api.h>
-
-=======
->>>>>>> 6047c292
 #endif /* PNET_TYPES_H_ */