--- conflicted
+++ resolved
@@ -12,22 +12,15 @@
 
 #include <types.h>
 
-<<<<<<< HEAD
 typedef struct block_info {
 	struct list_head *next, *prev;
 	size_t size;
 	bool free;
-}block_info_t;
+} block_info_t;
 
-void*	mpalloc( size_t page_quantity );
-void	mpfree( void* pointer );
+extern void *mpalloc(size_t page_quantity);
+extern void mpfree(void *pointer);
 
-void    mpget_blocks_info(struct list_head* list);
-
-#endif /* __MPALLOCATOR_H_ */
-=======
-extern void*	mpalloc( size_t page_quantity );
-extern void	mpfree( void* pointer );
+extern void mpget_blocks_info(struct list_head* list);
 
 #endif /* MPALLOCATOR_H_ */
->>>>>>> ec1e589b
