/**
 * @file
 * @brief Implementation of the Transmission Control Protocol (TCP).
 * @details RFC 768
 *
 * @date 04.04.10
 * @author Nikolay Korotky
 * @author Anton Kozlov
 * @author Ilia Vaprol
 */
#include <time.h>
#include <errno.h>
#include <assert.h>
#include <sys/time.h>
#include <string.h>
#include <poll.h>


#include <net/l4/tcp.h>
#include <net/skbuff.h>
#include <net/sock.h>

#include <util/sys_log.h>
#include <net/socket/inet_sock.h>
#include <net/socket/inet6_sock.h>
#include <net/l3/ipv4/ip.h>
#include <net/l3/ipv6.h>


#include <kernel/time/timer.h>
#include <embox/net/proto.h>
#include <embox/unit.h>
#include <kernel/softirq_lock.h>
#include <kernel/time/ktime.h>
#include <net/lib/tcp.h>
#include <util/indexator.h>

#include <fs/idesc.h>
#include <fs/idesc_event.h>

//#include <kernel/task/io_sync.h>
#include <kernel/printk.h>
#include <prom/prom_printf.h>

#include <net/lib/ipv4.h>
#include <net/lib/ipv6.h>

#include <err.h>

EMBOX_UNIT_INIT(tcp_init);
EMBOX_NET_PROTO(ETH_P_IP, IPPROTO_TCP, tcp_rcv, NULL);
EMBOX_NET_PROTO(ETH_P_IPV6, IPPROTO_TCP, tcp_rcv, NULL);

#define TCP_DEBUG 0
#if TCP_DEBUG
#define DBG(x) x
#else
#define DBG(x)
#endif

/** TODO
 * +1. Create default socket for resetting
 * +2. PSH flag
 * +3. RST flag
 * ?4. Changes state's logic (i.e. TCP_CLOSED for all socket which doesn't exists etc.)
 * +5. Rewrite send_from_sock (don't send new skb if queue is not empty)
 * +6. tcp_sock_free in tcp_st_finwait_2
 * +7. Remove seq_next (use rem.seq instead, build packet, and then rebuild only)
 * +8. Add lock/unlock
 * +9. Add rexmit
 * +-10. Add window
 * 11. Add options
 * +-12. Add timeout (i.e. sockopts) to tcp_sock.c
 */


/* Error code of TCP handlers */
enum tcp_ret_code {
	TCP_RET_OK,       /* all ok, don't free packet */
	TCP_RET_DROP,     /* drop packet */
	TCP_RET_SEND_SEQ, /* send packet */
	TCP_RET_SEND,     /* send acknowledgment or other packet
						 without outgoing queue using OLD skb*/
	TCP_RET_SEND_ALLOC, /* send acknowledgment or other packet
						  without outgoing queue using NEW skb */
	TCP_RET_RST,      /* reset (only for pre_process) */
	TCP_RET_FREE      /* drop packet and free socket */
};

/* Type of TCP state handlers */
typedef enum tcp_ret_code (*tcp_handler_t)(struct tcp_sock *tcp_sk,
		const struct tcphdr *tcph, struct sk_buff *skb,
		struct tcphdr *out_tcph);

static struct sys_timer tcp_tmr_default; /* Timer structure for rexmitting or TIME-WAIT satate */

/* Prototypes */
static int tcp_handle(struct tcp_sock *tcp_sk, struct sk_buff *skb, tcp_handler_t hnd);
static const tcp_handler_t tcp_st_handler[];
static void tcp_get_now(struct timeval *out_now);

/************************ Debug functions ******************************/
#if 1
void debug_print(__u8 code, const char *msg, ...) { }
static inline void packet_print(const struct tcp_sock *tcp_sk,
		const struct sk_buff *skb, const char *msg, int family,
		const void *addr, in_port_t port) { }

#else

void debug_print(__u8 code, const char *msg, ...) {
	va_list args;

	va_start(args, msg);
	switch (code) {
//default:
//	case 0:  /* default */
	case 1:  /* in/out package print */
//	case 2:  /* socket state */
//	case 3:  /* global functions */
//	case 4:  /* hash/unhash */
//	case 5:  /* lock/unlock */
//	case 6:	 /* sock_alloc/sock_free */
//	case 7:  /* tcp_default_timer action */
//	case 8:  /* state's handler */
//	case 9:  /* sending package */
//	case 10: /* pre_process */
//	case 11: /* tcp_handle */
		softirq_lock();
		prom_vprintf(msg, args);
		softirq_unlock();
		break;
	}
	va_end(args);
}

static inline void packet_print(const struct tcp_sock *tcp_sk,
		const struct sk_buff *skb, const char *msg, int family,
		const void *addr, in_port_t port) {
	struct timeval now;
	char buff[INET6_ADDRSTRLEN];

	tcp_get_now(&now);
	debug_print(1, "%ld.%ld %s:%d %s sk %p skb %p seq %u ack %u seq_len %u flags %s %s %s %s %s %s %s %s\n",
			// info
			now.tv_sec, now.tv_usec,
			inet_ntop(family, addr, &buff[0], sizeof buff),
			ntohs(port), msg,
			tcp_sk != NULL ? to_sock(tcp_sk) : NULL, skb,
			// seq, ack, seq_len
			ntohl(skb->h.th->seq), ntohl(skb->h.th->ack_seq), tcp_seq_length(skb->h.th, skb->nh.raw),
			// flags
			(skb->h.th->ack ? "ACK" : ""), (skb->h.th->syn ? "SYN" : ""),
			(skb->h.th->fin ? "FIN" : ""), (skb->h.th->rst ? "RST" : ""),
			(skb->h.th->psh ? "PSH" : ""), (skb->h.th->urg ? "URG" : ""),
			(skb->h.th->ece ? "ECE" : ""), (skb->h.th->cwr ? "CWR" : ""));
}

#endif

/************************ Auxiliary functions **************************/
int alloc_prep_skb(struct tcp_sock *tcp_sk, size_t opt_len,
		size_t *data_len, struct sk_buff **out_skb) {
	int ret;
	struct sock *sk;
	size_t total_len, hdr_len;

	assert(tcp_sk != NULL);
	assert(out_skb != NULL);

	sk = to_sock(tcp_sk);
	if (sk->o_ops == NULL) {
		return -ENOSYS;
	}

	opt_len = (opt_len + 3) & ~(size_t)3;
	hdr_len = TCP_MIN_HEADER_SIZE + opt_len;
	total_len = hdr_len + (data_len != NULL ? *data_len : 0);

	assert(sk->o_ops->make_pack != NULL);
	ret = sk->o_ops->make_pack(sk, NULL, &total_len, out_skb);
	if (ret != 0) {
		return ret;
	}
	else if (total_len < hdr_len + (data_len != NULL)) {
		skb_free(*out_skb);
		return -EMSGSIZE;
	}

	if (data_len != NULL) {
		*data_len = total_len - hdr_len;
	}

	return 0;
}

void tcp_sock_lock(struct tcp_sock *tcp_sk, unsigned int obj) {
	if (tcp_sk->lock++ == 0) {
		softirq_lock();
	}
}

void tcp_sock_unlock(struct tcp_sock *tcp_sk, unsigned int obj) {
	assert(tcp_sk->lock != 0);
	if (--tcp_sk->lock == 0) {
		softirq_unlock();
	}
}

static void tcp_sock_rcv(struct tcp_sock *tcp_sk,
		struct sk_buff *skb) {
	size_t seq_off;

	assert(tcp_sk != NULL);
	assert(skb != NULL);
	assert(tcp_sk->rem.seq >= ntohl(skb->h.th->seq)); /* FIXME */
	seq_off = tcp_sk->rem.seq - ntohl(skb->h.th->seq);

	assert(tcp_data_length(skb->h.th, skb->nh.raw) > seq_off);
	sock_rcv(to_sock(tcp_sk), skb, skb->h.raw
			+ TCP_HEADER_SIZE(skb->h.th) + seq_off,
			tcp_data_length(skb->h.th, skb->nh.raw) - seq_off);
}

void tcp_sock_set_state(struct tcp_sock *tcp_sk, enum tcp_sock_state new_state) {
	const char *str_state[TCP_MAX_STATE] = {"TCP_CLOSED", "TCP_LISTEN",
			"TCP_SYN_SENT", "TCP_SYN_RECV_PRE", "TCP_SYN_RECV", "TCP_ESTABIL",
			"TCP_FINWAIT_1", "TCP_FINWAIT_2", "TCP_CLOSEWAIT", "TCP_CLOSING",
			"TCP_LASTACK", "TCP_TIMEWAIT"};
	switch (new_state) {
	default:
		break;
	case TCP_SYN_SENT:
	case TCP_SYN_RECV:
		tcp_get_now(&tcp_sk->syn_time); /* set when SYN sent */
		/* fallthrough */
	case TCP_FINWAIT_1:
	case TCP_LASTACK:
		tcp_sk->ack_flag = tcp_sk->self.seq + 1;
		debug_print(2, "sk %p set ack_flag %u for state %d-%s\n",
				to_sock(tcp_sk), tcp_sk->ack_flag, new_state, str_state[new_state]);
		break;
	}

	tcp_sk->state = new_state;
	debug_print(2, "sk %p set state %d-%s\n", to_sock(tcp_sk), new_state, str_state[new_state]);

	/* io_sync manipulation */
	switch (new_state) {
	default:
		break;
	case TCP_ESTABIL: /* new connection */
		/* enable writing when connection is established */
		/* enable reading for listening (parent) socket */
		if (tcp_sk->parent != NULL) {
			tcp_sock_lock(tcp_sk->parent, TCP_SYNC_CONN_QUEUE);
			{
				list_move(&tcp_sk->conn_wait, &tcp_sk->parent->conn_wait);
				idesc_notify(&to_sock(tcp_sk)->idesc, POLLOUT);
			}
			tcp_sock_unlock(tcp_sk->parent, TCP_SYNC_CONN_QUEUE);
			assert(to_sock(tcp_sk->parent) != NULL);
		}
		break;
	case TCP_CLOSEWAIT: /* throw error: can't read */
		idesc_notify(&to_sock(tcp_sk)->idesc, POLLIN);
		break;
	case TCP_TIMEWAIT: /* throw error: can't read and write */
	case TCP_CLOSING:
	case TCP_CLOSED:
		idesc_notify(&to_sock(tcp_sk)->idesc, POLLERR);
		break;
	}
}

int tcp_sock_get_status(struct tcp_sock *tcp_sk) {
	assert(tcp_sk != NULL);

	switch (tcp_sk->state) {
	default:
	case TCP_CLOSED:
	case TCP_LISTEN:
		return TCP_ST_NOTEXIST;
	case TCP_SYN_SENT:
	case TCP_SYN_RECV_PRE:
	case TCP_SYN_RECV:
		return TCP_ST_NONSYNC;
	case TCP_ESTABIL:
	case TCP_FINWAIT_1:
	case TCP_FINWAIT_2:
	case TCP_CLOSEWAIT:
	case TCP_CLOSING:
	case TCP_LASTACK:
	case TCP_TIMEWAIT:
		return TCP_ST_SYNC;
	}
}

static void tcp_get_now(struct timeval *out_now) {
	ktime_get_timeval(out_now);
}

static int tcp_is_expired(struct timeval *since,
		useconds_t limit_msec) {
	struct timeval now, delta, limit;
	ktime_get_timeval(&now);
	timersub(&now, since, &delta);
	limit.tv_sec = limit_msec / MSEC_PER_SEC;
	limit.tv_usec = (limit_msec % MSEC_PER_SEC) * USEC_PER_MSEC;
	return timercmp(&delta, &limit, >=);
}

static void tcp_xmit(struct sk_buff *skb,
		const struct tcp_sock *tcp_sk,
		const struct net_pack_out_ops *out_ops) {
	assert(skb != NULL);

	packet_print(tcp_sk, skb, "<=",
			ip_hdr(skb)->version == 4 ? AF_INET : AF_INET6,
			ip_hdr(skb)->version == 4
				? (void *)&ip_hdr(skb)->daddr
				: (void *)&ip6_hdr(skb)->daddr,
			tcp_hdr(skb)->dest);

	out_ops = out_ops != NULL ? out_ops :
			tcp_sk != NULL ? to_sock(tcp_sk)->o_ops : NULL;

	if (out_ops != NULL) {
		(void)out_ops->snd_pack(skb);
	}
}

static void tcp_rexmit(struct tcp_sock *tcp_sk) {
	struct sk_buff *skb, *skb_send;

	tcp_sock_lock(tcp_sk, TCP_SYNC_WRITE_QUEUE);
	{
		skb = skb_queue_front(&to_sock(tcp_sk)->tx_queue);
		if (skb == NULL) {
			/**
			 * TODO
			 * self.seq is set in the function up the stack,
			 * so assert may trigger falsely. Need add lock
			 * and after that it will be correct.
			 */
			/* assert(sock.tcp_sk->last_ack == sock.tcp_sk->self.seq); */
			tcp_sock_unlock(tcp_sk, TCP_SYNC_WRITE_QUEUE);
			return;
		}
		skb_send = skb_clone(skb);
		if (skb_send == NULL) {
			tcp_sock_unlock(tcp_sk, TCP_SYNC_WRITE_QUEUE);
			return;
		}
		debug_print(9, "tcp_rexmit: send skb %p, postponed %p\n", skb_send, skb);
	}
	tcp_sock_unlock(tcp_sk, TCP_SYNC_WRITE_QUEUE);

	tcp_xmit(skb_send, tcp_sk, NULL);
}

static void send_rst_reply(struct sk_buff *skb) {
	struct tcphdr old_tcph, *tcph;
	size_t tcph_size, old_seq_len;
	const struct net_pack_out_ops *out_ops;

	memcpy(&old_tcph, tcp_hdr(skb), sizeof old_tcph);
	old_seq_len = tcp_seq_length(&old_tcph, skb->nh.raw);
	tcph_size = TCP_MIN_HEADER_SIZE;

	out_ops = ip_hdr(skb)->version == 4 ? ip_out_ops
			: ip6_out_ops;
	if (out_ops == NULL) {
		return; /* error: not implemented */
	}

	/* make packet with L3 header */
	assert(out_ops->make_pack != NULL);
	if (0 != out_ops->make_pack(NULL, NULL, &tcph_size,
				&skb)) {
		return; /* error: see ret */
	}
	else if (tcph_size < TCP_MIN_HEADER_SIZE) {
		skb_free(skb);
		return; /* error: no memory */
	}

	/* build TCP header */
	tcph = tcp_hdr(skb);
	tcp_build(tcph, old_tcph.source, old_tcph.dest,
			TCP_MIN_HEADER_SIZE, 0);

	tcph->rst = 1;
	if (old_tcph.ack) {
		tcp_set_seq_field(tcph, ntohl(old_tcph.ack_seq));
	}
	else {
		tcp_set_seq_field(tcph, 0);
		tcp_set_ack_field(tcph, ntohl(old_tcph.seq)
				+ old_seq_len);
	}
	tcp_set_check_field(tcph, skb->nh.raw);

	/* send over L3 */
	tcp_xmit(skb, NULL, out_ops);
}

/**
 * Send any packet without sequence (i.e. seq_len is 0)
 */
static void send_nonseq_from_sock(struct tcp_sock *tcp_sk,
		struct sk_buff *skb) {
	debug_print(9, "send_nonseq_from_sock: send %p\n", skb);
	tcp_set_seq_field(skb->h.th, tcp_sk->self.seq);
	tcp_set_check_field(skb->h.th, skb->nh.raw);
	tcp_xmit(skb, tcp_sk, NULL);
}

/**
 * Send a data, only
 */
void send_seq_from_sock(struct tcp_sock *tcp_sk, struct sk_buff *skb) {
	struct sk_buff *skb_send;

	assert(tcp_sk != NULL);
	assert(skb != NULL);

	skb_send = skb_clone(skb);

	debug_print(9, "send_seq_from_sock: send %p = %p\n", skb,
			skb_send);

	tcp_sock_lock(tcp_sk, TCP_SYNC_WRITE_QUEUE);
	{
		tcp_set_seq_field(skb->h.th, tcp_sk->self.seq);
		tcp_set_check_field(skb->h.th, skb->nh.raw);
		if (skb_send != NULL) {
			/* set to cloned pkg */
			memcpy(skb_send->h.th, skb->h.th, sizeof *skb->h.th);
		}
		assert(to_sock(tcp_sk) != NULL);
		skb_queue_push(&to_sock(tcp_sk)->tx_queue, skb);
		tcp_sk->self.seq += tcp_seq_length(skb->h.th, skb->nh.raw);
	}
	tcp_sock_unlock(tcp_sk, TCP_SYNC_WRITE_QUEUE);

	if (skb_send != NULL) {
		tcp_xmit(skb_send, tcp_sk, NULL);
	}
}

void tcp_sock_release(struct tcp_sock *tcp_sk) {
	struct tcp_sock *anticipant;
	struct inet_sock *in_sk;

	if (tcp_sk->parent == NULL) {
		tcp_sock_lock(tcp_sk, TCP_SYNC_CONN_QUEUE);
		{
			list_for_each_entry(anticipant,
					&tcp_sk->conn_wait, conn_wait) {
				sock_release(to_sock(anticipant));
			}
		}
		tcp_sock_unlock(tcp_sk, TCP_SYNC_CONN_QUEUE);
	}
	else {
		tcp_sock_lock(tcp_sk->parent, TCP_SYNC_CONN_QUEUE);
		{
			if (!list_empty(&tcp_sk->conn_wait)) {
				assert(tcp_sk->parent->conn_wait_len != 0);
				--tcp_sk->parent->conn_wait_len;
				list_del(&tcp_sk->conn_wait);
			}
		}
		tcp_sock_unlock(tcp_sk->parent, TCP_SYNC_CONN_QUEUE);
	}

	in_sk = to_inet_sock(to_sock(tcp_sk));
	if (in_sk->src_port_alloced) {
		assert(in_sk->sk.p_ops != NULL);
		index_unlock(in_sk->sk.p_ops->sock_port,
				ntohs(in_sk->src_in.sin_port));
	}
	sock_release(&in_sk->sk);
}


/****************** Handlers of TCP states ***********************/
static enum tcp_ret_code tcp_st_closed(struct tcp_sock *tcp_sk,
		const struct tcphdr *tcph, struct sk_buff *skb,
		struct tcphdr *out_tcph) {
	debug_print(8, "call tcp_st_closed\n");
	assert(tcp_sk->state == TCP_CLOSED);

	return TCP_RET_RST;
}

static enum tcp_ret_code tcp_st_listen(struct tcp_sock *tcp_sk,
		const struct tcphdr *tcph, struct sk_buff *skb,
		struct tcphdr *out_tcph) {
	struct sock *newsk;
	struct inet_sock *in_newsk;
	struct inet6_sock *in6_newsk;
	struct tcp_sock *tcp_newsk;

	debug_print(8, "call tcp_st_listen\n");
	assert(tcp_sk->state == TCP_LISTEN);

	if (tcph->syn) {
		/* Check max length of accept queue and reserve 1 place */
		tcp_sock_lock(tcp_sk, TCP_SYNC_CONN_QUEUE);
		{
			if (tcp_sk->conn_wait_len >= tcp_sk->conn_wait_max) {
				LOG_DEBUG("tcp_st_listen", "conn_wait is too big");
				tcp_sock_unlock(tcp_sk, TCP_SYNC_CONN_QUEUE);
				return TCP_RET_DROP;
			}
			++tcp_sk->conn_wait_len; /* reserve */
		}
		tcp_sock_unlock(tcp_sk, TCP_SYNC_CONN_QUEUE);

		/* Allocate new socket for this connection */
<<<<<<< HEAD
		newsk = sock_create(to_sock(tcp_sk)->opt.so_domain,
				SOCK_STREAM, IPPROTO_TCP);

		if (err(newsk) != 0) {
			printk("tcp_st_listen: can't alloc socket\n");
=======
		ret = sock_create(to_sock(tcp_sk)->opt.so_domain,
				SOCK_STREAM, IPPROTO_TCP, &newsk);
		if (ret != 0) {
			DBG(printk("tcp_st_listen: can't alloc socket\n");)
>>>>>>> 41fe51fb
			tcp_sock_lock(tcp_sk, TCP_SYNC_CONN_QUEUE);
			{
				assert(tcp_sk->conn_wait_len != 0);
				--tcp_sk->conn_wait_len;
			}
			tcp_sock_unlock(tcp_sk, TCP_SYNC_CONN_QUEUE);
			return TCP_RET_DROP; /* error: see ret */
		}
		debug_print(8, "\t append sk %p for skb %p to sk %p queue\n",
				newsk, skb, to_sock(tcp_sk));
		/* Set up new socket */
		if (to_sock(tcp_sk)->opt.so_domain == AF_INET) {
			assert(ip_hdr(skb)->version == 4);
			in_newsk = to_inet_sock(newsk);
			in_newsk->src_in.sin_family = AF_INET;
			in_newsk->src_in.sin_port = tcph->dest;
			memcpy(&in_newsk->src_in.sin_addr,
					&ip_hdr(skb)->daddr,
					sizeof in_newsk->src_in.sin_addr);
			in_newsk->dst_in.sin_family = AF_INET;
			in_newsk->dst_in.sin_port = tcph->source;
			memcpy(&in_newsk->dst_in.sin_addr,
					&ip_hdr(skb)->saddr,
					sizeof in_newsk->dst_in.sin_addr);
		}
		else {
			assert(to_sock(tcp_sk)->opt.so_domain == AF_INET6);
			assert(ip6_hdr(skb)->version == 6);
			in6_newsk = to_inet6_sock(newsk);
			in6_newsk->src_in6.sin6_family = AF_INET6;
			in6_newsk->src_in6.sin6_port = tcph->dest;
			memcpy(&in6_newsk->src_in6.sin6_addr,
					&ip6_hdr(skb)->daddr,
					sizeof in6_newsk->src_in6.sin6_addr);
			in6_newsk->dst_in6.sin6_family = AF_INET6;
			in6_newsk->dst_in6.sin6_port = tcph->source;
			memcpy(&in6_newsk->dst_in6.sin6_addr,
					&ip6_hdr(skb)->saddr,
					sizeof in6_newsk->dst_in6.sin6_addr);
		}
		/* Handling skb */
		tcp_newsk = to_tcp_sock(newsk);
		tcp_sock_lock(tcp_sk, TCP_SYNC_STATE); /* FIXME */
		{
			tcp_sock_set_state(tcp_newsk, TCP_SYN_RECV_PRE); /* TODO remove this */
			tcp_handle(tcp_newsk, skb, tcp_st_handler[TCP_SYN_RECV_PRE]);
		}
		tcp_sock_unlock(tcp_sk, TCP_SYNC_STATE);
		/* Save new socket to accept queue */
		tcp_sock_lock(tcp_sk, TCP_SYNC_CONN_QUEUE);
		{
			tcp_newsk->parent = tcp_sk;
			list_add_tail(&tcp_newsk->conn_wait, &tcp_sk->conn_wait);
			idesc_notify(&to_sock(tcp_sk)->idesc, POLLIN);
		}
		tcp_sock_unlock(tcp_sk, TCP_SYNC_CONN_QUEUE);

		return TCP_RET_OK;
	}

	return TCP_RET_DROP;
}

static enum tcp_ret_code tcp_st_syn_sent(struct tcp_sock *tcp_sk,
		const struct tcphdr *tcph, struct sk_buff *skb,
		struct tcphdr *out_tcph) {
	debug_print(8, "call tcp_st_syn_sent\n");
	assert(tcp_sk->state == TCP_SYN_SENT);

	if (tcph->syn) {
		tcp_sk->rem.seq = ntohl(tcph->seq) + 1;
		tcp_sk->rem.wind = ntohs(tcph->window);
		if (tcph->ack) {
			tcp_sock_set_state(tcp_sk, TCP_ESTABIL);
		} else {
			tcp_sock_set_state(tcp_sk, TCP_SYN_RECV);
		}
		tcp_set_ack_field(out_tcph, tcp_sk->rem.seq);
		return TCP_RET_SEND;
	}

	return TCP_RET_DROP;
}

static enum tcp_ret_code tcp_st_syn_recv_pre(
		struct tcp_sock *tcp_sk, const struct tcphdr *tcph,
		struct sk_buff *skb, struct tcphdr *out_tcph) {
	debug_print(8, "call tcp_st_syn_recv_pre\n");
	assert(tcp_sk->state == TCP_SYN_RECV_PRE);

	if (tcph->syn) {
		tcp_sk->rem.seq = ntohl(tcph->seq) + 1;
		tcp_sk->rem.wind = ntohs(tcph->window);
		tcp_sock_set_state(tcp_sk, TCP_SYN_RECV);
		out_tcph->syn = 1;
		tcp_set_ack_field(out_tcph, tcp_sk->rem.seq);
		return TCP_RET_SEND_SEQ;
	}
	return TCP_RET_DROP;
}

static enum tcp_ret_code tcp_st_syn_recv(struct tcp_sock *tcp_sk,
		const struct tcphdr *tcph, struct sk_buff *skb,
		struct tcphdr *out_tcph) {
	debug_print(8, "call tcp_st_syn_recv\n");
	assert(tcp_sk->state == TCP_SYN_RECV);

	if (tcph->ack) {
		tcp_sock_set_state(tcp_sk, TCP_ESTABIL);
	}

	return TCP_RET_DROP;
}

static enum tcp_ret_code tcp_st_estabil(struct tcp_sock *tcp_sk,
		const struct tcphdr *tcph, struct sk_buff *skb,
		struct tcphdr *out_tcph) {
	size_t data_len;

	debug_print(8, "call tcp_st_estabil\n");
	assert(tcp_sk->state == TCP_ESTABIL);

	data_len = tcp_data_length(skb->h.th, skb->nh.raw);
	if (data_len > 0) {
		/* Save current sk_buff_t with data */
		debug_print(8, "\t received %d\n", data_len);
		tcp_sock_rcv(tcp_sk, skb);
		tcp_sk->rem.seq += data_len;
		if (tcph->fin) {
			tcp_sk->rem.seq += 1;
			tcp_sock_set_state(tcp_sk, TCP_CLOSEWAIT);
		}
		tcp_set_ack_field(out_tcph, tcp_sk->rem.seq);
		return TCP_RET_SEND_ALLOC;
	} else if (tcph->fin) {
		tcp_sk->rem.seq += 1;
		tcp_sock_set_state(tcp_sk, TCP_CLOSEWAIT);
		tcp_set_ack_field(out_tcph, tcp_sk->rem.seq);
		return TCP_RET_SEND;
	}

	return TCP_RET_DROP;
}

static enum tcp_ret_code tcp_st_finwait_1(struct tcp_sock *tcp_sk,
		const struct tcphdr *tcph, struct sk_buff *skb,
		struct tcphdr *out_tcph) {
	size_t data_len;

	debug_print(8, "call tcp_st_finwait_1\n");
	assert(tcp_sk->state == TCP_FINWAIT_1);

	data_len = tcp_data_length(skb->h.th, skb->nh.raw);
	if (data_len > 0) {
		/* Save current sk_buff_t with data */
		debug_print(8, "\t received %d\n", data_len);
		tcp_sock_rcv(tcp_sk, skb);
		tcp_sk->rem.seq += data_len;
		if (tcph->fin) {
			tcp_sk->rem.seq += 1;
			if (tcph->ack) {
				tcp_sock_set_state(tcp_sk, TCP_TIMEWAIT);
			} else {
				tcp_sock_set_state(tcp_sk, TCP_CLOSING);
			}
		} else if (tcph->ack) {
			tcp_sock_set_state(tcp_sk, TCP_FINWAIT_2);
		}
		tcp_set_ack_field(out_tcph, tcp_sk->rem.seq);
		return TCP_RET_SEND_ALLOC;
	} else if (tcph->fin) {
		tcp_sk->rem.seq += 1;
		if (tcph->ack) {
			tcp_sock_set_state(tcp_sk, TCP_TIMEWAIT);
		} else {
			tcp_sock_set_state(tcp_sk, TCP_CLOSING);
		}
		tcp_set_ack_field(out_tcph, tcp_sk->rem.seq);
		return TCP_RET_SEND;
	} else if (tcph->ack) {
		tcp_sock_set_state(tcp_sk, TCP_FINWAIT_2);
	}

	return TCP_RET_DROP;
}

static enum tcp_ret_code tcp_st_finwait_2(struct tcp_sock *tcp_sk,
		const struct tcphdr *tcph, struct sk_buff *skb,
		struct tcphdr *out_tcph) {
	size_t data_len;

	debug_print(8, "call tcp_st_finwait_2\n");
	assert(tcp_sk->state == TCP_FINWAIT_2);

	data_len = tcp_data_length(skb->h.th, skb->nh.raw);
	if (data_len > 0) {
		/* Save current sk_buff_t with data */
		debug_print(8, "\t received %d\n", data_len);
		tcp_sock_rcv(tcp_sk, skb);
		tcp_sk->rem.seq += data_len;
		if (tcph->fin) {
			tcp_sk->rem.seq += 1;
			tcp_sock_set_state(tcp_sk, TCP_TIMEWAIT);
		}
		tcp_set_ack_field(out_tcph, tcp_sk->rem.seq);
		return TCP_RET_SEND_ALLOC;
	} else if (tcph->fin) {
		tcp_sk->rem.seq += 1;
		tcp_sock_set_state(tcp_sk, TCP_TIMEWAIT);
		tcp_set_ack_field(out_tcph, tcp_sk->rem.seq);
		return TCP_RET_SEND;
	}

	return TCP_RET_DROP;
}

static enum tcp_ret_code tcp_st_closewait(struct tcp_sock *tcp_sk,
		const struct tcphdr *tcph, struct sk_buff *skb,
		struct tcphdr *out_tcph) {
	debug_print(8, "call tcp_st_closewait\n");
	assert(tcp_sk->state == TCP_CLOSEWAIT);

	return TCP_RET_DROP;
}

static enum tcp_ret_code tcp_st_closing(struct tcp_sock *tcp_sk,
		const struct tcphdr *tcph, struct sk_buff *skb,
		struct tcphdr *out_tcph) {
	debug_print(8, "call tcp_st_closing\n");
	assert(tcp_sk->state == TCP_CLOSING);

	if (tcph->ack) {
		tcp_sock_set_state(tcp_sk, TCP_TIMEWAIT);
	}

	return TCP_RET_DROP;
}

static enum tcp_ret_code tcp_st_lastack(struct tcp_sock *tcp_sk,
		const struct tcphdr *tcph, struct sk_buff *skb,
		struct tcphdr *out_tcph) {
	debug_print(8, "call tcp_st_lastack\n");
	assert(tcp_sk->state == TCP_LASTACK);

	if (tcph->ack) {
		tcp_sock_set_state(tcp_sk, TCP_CLOSED);
		return TCP_RET_FREE;
	}

	return TCP_RET_DROP;
}

static enum tcp_ret_code tcp_st_timewait(struct tcp_sock *tcp_sk,
		const struct tcphdr *tcph, struct sk_buff *skb,
		struct tcphdr *out_tcph) {
	debug_print(8, "call tcp_st_timewait\n");
	assert(tcp_sk->state == TCP_TIMEWAIT);

	/* timeout 2msl and set TCP_CLOSED state */

	return TCP_RET_DROP;
}


/************************ Process functions ****************************/
static enum tcp_ret_code process_rst(struct tcp_sock *tcp_sk,
		const struct tcphdr *tcph) {
	switch (tcp_sk->state) {
	default:
		break;
	case TCP_LASTACK:
	case TCP_FINWAIT_1:
	case TCP_FINWAIT_2:
	case TCP_TIMEWAIT: /* don't wait for tcp_timer to collect
						  the socket */
		/* socket have a state only after close call.
		 * It could be freed only here */
		return TCP_RET_FREE;
	case TCP_SYN_SENT:
		if (tcp_sk->self.seq != ntohl(tcph->ack_seq)) {
			/* invalid reset */
			break;
		}
		/* PASSTHROUGH */
	case TCP_SYN_RECV:
	case TCP_ESTABIL:
	case TCP_CLOSEWAIT:
	case TCP_CLOSING:
		tcp_sock_set_state(tcp_sk, TCP_CLOSED);
		if (!list_empty(&tcp_sk->conn_wait)) {
			assert(tcp_sk->parent != NULL);
			return TCP_RET_FREE;
		}
		break;
	}

	return TCP_RET_DROP;
}

static void confirm_ack(struct tcp_sock *tcp_sk,
		__u32 ack) {
	struct sk_buff *sent_skb;
	__u32 ack2seq, seq_len;

	debug_print(9, "confirm_ack: sk %p ack %u\n",
			to_sock(tcp_sk), ack);
	tcp_sock_lock(tcp_sk, TCP_SYNC_WRITE_QUEUE);
	{
		do {
			sent_skb = skb_queue_front(&to_sock(tcp_sk)->tx_queue);
			assert(sent_skb != NULL);
			ack2seq = ack - ntohl(sent_skb->h.th->seq);
			seq_len = tcp_seq_length(sent_skb->h.th,
					sent_skb->nh.raw);
			if (ack2seq >= seq_len) {
				debug_print(9, "confirm_ack: remove skb %p\n",
						sent_skb);
				skb_free(sent_skb); /* list_del_init will done
									   at skb_free */
			}
		} while (ack2seq > seq_len);
	}
	tcp_sock_unlock(tcp_sk, TCP_SYNC_WRITE_QUEUE);
}

static enum tcp_ret_code process_ack(struct tcp_sock *tcp_sk,
		const struct tcphdr *tcph) {
	__u32 ack, ack2last_ack, seq;
	struct sock *sk;

	/* Resetting if recv ack in this state */
	switch (tcp_sk->state) {
	default:
		break;
	case TCP_CLOSED:
	case TCP_LISTEN:
		return TCP_RET_RST;
	}

	ack = ntohl(tcph->ack_seq);
	ack2last_ack = ack - tcp_sk->last_ack;
	seq = tcp_sk->self.seq;

	if (ack2last_ack == 0) { /* no new acknowledgments */ }
	else if (ack2last_ack <= seq - tcp_sk->last_ack) {
		confirm_ack(tcp_sk, ack);
		tcp_sk->last_ack = ack;
		tcp_get_now(&tcp_sk->ack_time);
		sk = tcp_sk->p_sk.sk;
		idesc_notify(&sk->idesc, POLLOUT);
	}
	else if (ack - seq <= ack2last_ack) {
		/* package with non-last acknowledgment */
	}
	else {
		assert(seq - tcp_sk->last_ack < ack2last_ack);
		/* assert(ack > tcp_sk->self.seq); -- without overflow checks */
		debug_print(10, "process_ack: invalid acknowledgments:"
					"last_ack=%u ack=%u seq=%u\n",
				tcp_sk->last_ack, ack, seq);
		switch (tcp_sk->state) {
		default:
			break;
		case TCP_SYN_SENT:
		case TCP_SYN_RECV_PRE:
		case TCP_SYN_RECV:
			return TCP_RET_RST;
		}
		return TCP_RET_DROP;
	}

	/* Check ack flag for our state */
	switch (tcp_sk->state) {
	default:
		break;
	case TCP_SYN_SENT:
	case TCP_SYN_RECV:
	case TCP_FINWAIT_1:
	case TCP_CLOSING:
	case TCP_LASTACK:
		if (ack - tcp_sk->ack_flag <= seq - tcp_sk->ack_flag) {
			/* All ok, our flag was confirmed */
		}
		else { /* Else unmark ack flag */
			debug_print(10, "process_ack: sk %p unmark ack\n",
					to_sock(tcp_sk));
			/* XXX remove const qualifier */
			((struct tcphdr *)tcph)->ack = 0;
		}
		break;
	}

	return TCP_RET_OK;
}

static enum tcp_ret_code pre_process(struct tcp_sock *tcp_sk,
		const struct tcphdr *tcph, struct sk_buff *skb,
		struct tcphdr *out_tcph) {
	int ret;
	__u16 old_check;
	__u32 seq2rem_seq, seq_len, seq_last2rem_seq, rem_len;

	/* Check CRC */
	old_check = tcph->check;
	/* XXX remove const qualifier */
	tcp_set_check_field((struct tcphdr *)tcph,
			skb->nh.raw);
	if (old_check != tcph->check) {
		DBG(printk("pre_process: error: invalid ckecksum %hx(%hx)"
					" sk %p skb %p\n",
				ntohs(old_check), ntohs(tcph->check),
				to_sock(tcp_sk), skb);)
		return TCP_RET_DROP;
	}

	/* Analyze sequence */
	switch (tcp_sk->state) {
	default:
		break;
	case TCP_SYN_RECV:
	case TCP_ESTABIL:
	case TCP_FINWAIT_1:
	case TCP_FINWAIT_2:
	case TCP_CLOSEWAIT:
	case TCP_CLOSING:
	case TCP_LASTACK:
	case TCP_TIMEWAIT:
		seq2rem_seq = ntohl(tcph->seq) - tcp_sk->rem.seq;
		seq_len = tcp_seq_length(skb->h.th, skb->nh.raw);;
		seq_last2rem_seq = seq2rem_seq + seq_len;
		rem_len = tcp_sk->self.wind;
		if (seq2rem_seq < rem_len) {
			if (seq2rem_seq != 0) {
				/* TODO There is correct packet (with
				 * correct sequence number), but some packages
				 * was lost. We should save this skb, and wait
				 * previous packages.
				 */
				return TCP_RET_DROP;
			}
		}
		else if ((seq_last2rem_seq != 0)
				&& (seq_last2rem_seq <= rem_len)) { }
		else {
			debug_print(10, "pre_process: received old package:"
						" rem_seq=%u seq=%u seq_last=%u"
						" rem_last=%u\n",
					tcp_sk->rem.seq, ntohl(tcph->seq),
					ntohl(tcph->seq) + seq_len,
					tcp_sk->rem.seq + rem_len);
			if (seq2rem_seq <= -seq_len) {
				/* Send segment with ack flag if this packet
				 * is duplicated */
				tcp_set_ack_field(out_tcph, tcp_sk->rem.seq);
				return TCP_RET_SEND;
			}
			return TCP_RET_DROP;
		}
		break;
	}

	/* Process RST */
	if (tcph->rst) {
		ret = process_rst(tcp_sk, tcph);
		if (ret != TCP_RET_OK) {
			return ret;
		}
	}

	/* Porcess ACK */
	if (tcph->ack) {
		ret = process_ack(tcp_sk, tcph);
		if (ret != TCP_RET_OK) {
			return ret;
		}
	}

	/* Update window */
	switch (tcp_sock_get_status(tcp_sk)) {
	default:
		break;
	case TCP_ST_SYNC:
		tcp_sk->rem.wind = ntohs(tcph->window);
		break;
	}

	return TCP_RET_OK;
}

#if 0
static inline int tcp_opt_process(struct tcphdr *tcph, struct tcphdr *otcph, struct tcp_sock *tcp_sk) {
	char *ptr = (char *) &tcph->options;
	for(;;) {
		switch(*ptr) {
		case TCP_OPT_KIND_EOL:
			return (int) ptr - (int) &tcph->options;
		case TCP_OPT_KIND_NOP:
			ptr++;
			break;
		case TCP_OPT_KIND_MSS:
			ptr+=2;
			tcp_sk->mss = ntohs((__be16) *ptr);
		}
	}
	return 0;
}
#endif


/************************ Handlers table *******************************/
static const tcp_handler_t tcp_st_handler[TCP_MAX_STATE] = {
		[ TCP_CLOSED ] = tcp_st_closed,
		[ TCP_LISTEN ] = tcp_st_listen,
		[ TCP_SYN_SENT ] = tcp_st_syn_sent,
		[ TCP_SYN_RECV_PRE ] = tcp_st_syn_recv_pre,
		[ TCP_SYN_RECV ] = tcp_st_syn_recv,
		[ TCP_ESTABIL ] = tcp_st_estabil,
		[ TCP_FINWAIT_1 ] = tcp_st_finwait_1,
		[ TCP_FINWAIT_2 ] = tcp_st_finwait_2,
		[ TCP_CLOSEWAIT ] = tcp_st_closewait,
		[ TCP_CLOSING ] = tcp_st_closing,
		[ TCP_LASTACK ] = tcp_st_lastack,
		[ TCP_TIMEWAIT ] = tcp_st_timewait
};

static int tcp_handle(struct tcp_sock *tcp_sk, struct sk_buff *skb,
		tcp_handler_t hnd) {
	/* If result is not TCP_RET_OK then further processing
	 * can't be made */
	enum tcp_ret_code ret;
	struct tcphdr out_tcph;
	struct sk_buff *out_skb;

	tcp_build(&out_tcph, skb->h.th->source, skb->h.th->dest,
			TCP_MIN_HEADER_SIZE, tcp_sk->self.wind);
	out_skb = NULL;

	/**
	 * If we want to use the current package (to save for example),
	 * we must create a new package to send a response (if we need
	 * to send a response). After this the handler may do anything
	 * with current sk_buff_t.
	 * If hnd is NULL we use synchronization tools.
	 */
	assert(tcp_sk->state < TCP_MAX_STATE);
	assert(tcp_st_handler[tcp_sk->state] != NULL);
	hnd = hnd != NULL ? hnd : tcp_st_handler[tcp_sk->state];

	tcp_sock_lock(tcp_sk, TCP_SYNC_STATE);
	{
		ret = hnd(tcp_sk, skb->h.th, skb, &out_tcph);
	}
	tcp_sock_unlock(tcp_sk, TCP_SYNC_STATE);

	debug_print(11, "tcp_handle: ret %d skb %p sk %p\n",
			ret, out_skb != NULL ? out_skb : skb,
			to_sock(tcp_sk));

	switch (ret) {
	case TCP_RET_FREE:
		/* skb may be listed in sock, so they must be free exactly
 		 * in this order */
		skb_free(skb);
		tcp_sock_release(tcp_sk);
		break;
	case TCP_RET_DROP:
		skb_free(skb);
		break;
	case TCP_RET_SEND_SEQ:
	case TCP_RET_SEND:
	case TCP_RET_SEND_ALLOC:
		out_skb = ret != TCP_RET_SEND_ALLOC ? skb : NULL;
		if (0 != alloc_prep_skb(tcp_sk, 0, NULL, &out_skb)) {
			return TCP_RET_DROP; /* error: see ret */
		}
		memcpy(out_skb->h.th, &out_tcph, sizeof out_tcph);
		if (ret == TCP_RET_SEND_SEQ) {
			send_seq_from_sock(tcp_sk, out_skb);
		}
		else {
			send_nonseq_from_sock(tcp_sk, out_skb);
		}
		break;
	case TCP_RET_RST: /* this processing in tcp_process */
	case TCP_RET_OK:
		break;
	}

	return ret;
}

/**
 * Main function of TCP protocol
 */
static void tcp_process(struct tcp_sock *tcp_sk,
		struct sk_buff *skb) {
	enum tcp_ret_code ret;

	if (tcp_sk != NULL) {
		tcp_get_now(&tcp_sk->rcv_time);
	}

	ret = tcp_sk != NULL ? tcp_handle(tcp_sk, skb, pre_process)
			: TCP_RET_RST;

	if (ret == TCP_RET_OK) {
		ret = tcp_handle(tcp_sk, skb, NULL);
	}

	if (ret == TCP_RET_RST) {
		send_rst_reply(skb);
	}
}

static int tcp4_rcv_tester_strict(const struct sock *sk,
		const struct sk_buff *skb) {
	assert(sk != NULL);
	return (sk->opt.so_domain == AF_INET)
			&& ip_tester_dst(sk, skb) && ip_tester_src(sk, skb)
			&& (sock_inet_get_src_port(sk) == tcp_hdr(skb)->dest)
			&& (sock_inet_get_dst_port(sk) == tcp_hdr(skb)->source);
};

static int tcp6_rcv_tester_strict(const struct sock *sk,
		const struct sk_buff *skb) {
	assert(sk != NULL);
	return (sk->opt.so_domain == AF_INET6)
			&& ip6_tester_dst(sk, skb) && ip6_tester_src(sk, skb)
			&& (sock_inet_get_src_port(sk) == tcp_hdr(skb)->dest)
			&& (sock_inet_get_dst_port(sk) == tcp_hdr(skb)->source);
};

static int tcp4_rcv_tester_soft(const struct sock *sk,
		const struct sk_buff *skb) {
	assert(sk != NULL);
	return (sk->opt.so_domain == AF_INET)
			&& ip_tester_dst_or_any(sk, skb)
			&& (sock_inet_get_src_port(sk) == tcp_hdr(skb)->dest);
}

static int tcp6_rcv_tester_soft(const struct sock *sk,
		const struct sk_buff *skb) {
	assert(sk != NULL);
	return (sk->opt.so_domain == AF_INET6)
			&& ip6_tester_dst_or_any(sk, skb)
			&& (sock_inet_get_src_port(sk) == tcp_hdr(skb)->dest);
}

static int tcp_rcv(struct sk_buff *skb) {
	struct sock *sk;
	struct tcp_sock *tcp_sk;

	assert(skb != NULL);
	assert(ip_check_version(ip_hdr(skb))
			|| ip6_check_version(ip6_hdr(skb)));

	sk = sock_lookup(NULL, tcp_sock_ops,
			ip_check_version(ip_hdr(skb))
				? tcp4_rcv_tester_strict
				: tcp6_rcv_tester_strict,
			skb);
	if (sk == NULL) {
		sk = sock_lookup(NULL, tcp_sock_ops,
				ip_check_version(ip_hdr(skb))
					? tcp4_rcv_tester_soft
					: tcp6_rcv_tester_soft,
				skb);
	}

	tcp_sk = sk != NULL ? to_tcp_sock(sk) : NULL;
	packet_print(tcp_sk, skb, "=>",
			ip_check_version(ip_hdr(skb)) ? AF_INET : AF_INET6,
			ip_check_version(ip_hdr(skb))
				? (void *)&ip_hdr(skb)->saddr
				: (void *)&ip6_hdr(skb)->saddr,
			tcp_hdr(skb)->source);

	tcp_process(tcp_sk, skb);

	return 0;
}

static void tcp_timer_handler(struct sys_timer *timer,
		void *param) {
	struct sock *sk;
	struct tcp_sock *tcp_sk;

	(void)timer;
	(void)param;

	debug_print(7, "TIMER: call tcp_timer_handler\n");

	sock_foreach(sk, tcp_sock_ops) {
		tcp_sk = to_tcp_sock(sk);
		if ((tcp_sk->state == TCP_TIMEWAIT)
				&& tcp_is_expired(&tcp_sk->rcv_time,
					TCP_TIMEWAIT_DELAY)) {
			debug_print(7, "tcp_timer_handler: release timewait"
					 	" sk %p\n",
					to_sock(tcp_sk));
			tcp_sock_release(tcp_sk);
		}
		else if ((tcp_sock_get_status(tcp_sk) == TCP_ST_NONSYNC)
				&& !list_empty(&tcp_sk->conn_wait)
				&& tcp_is_expired(&tcp_sk->syn_time,
					TCP_SYNC_TIMEOUT)) {
			assert(tcp_sk->parent != NULL);
			debug_print(7, "tcp_timer_handler: release nonsync"
						" sk %p\n",
					to_sock(tcp_sk));
			tcp_sock_release(tcp_sk);
		}
		else if ((tcp_sock_get_status(tcp_sk) != TCP_ST_NOTEXIST)
				&& tcp_is_expired(&tcp_sk->ack_time,
					TCP_REXMIT_DELAY)) {
			debug_print(7, "tcp_timer_handler: rexmit sk %p\n",
					to_sock(tcp_sk));
			tcp_rexmit(tcp_sk);
		}
	}
}

static int tcp_init(void) {
	int ret;

	/* Create default timer */
	ret = timer_init_msec(&tcp_tmr_default, TIMER_PERIODIC,
			TCP_TIMER_FREQUENCY, tcp_timer_handler, NULL);
	if (ret != 0) {
		return ret;
	}

	return 0;
}<|MERGE_RESOLUTION|>--- conflicted
+++ resolved
@@ -520,18 +520,11 @@
 		tcp_sock_unlock(tcp_sk, TCP_SYNC_CONN_QUEUE);
 
 		/* Allocate new socket for this connection */
-<<<<<<< HEAD
 		newsk = sock_create(to_sock(tcp_sk)->opt.so_domain,
 				SOCK_STREAM, IPPROTO_TCP);
 
 		if (err(newsk) != 0) {
-			printk("tcp_st_listen: can't alloc socket\n");
-=======
-		ret = sock_create(to_sock(tcp_sk)->opt.so_domain,
-				SOCK_STREAM, IPPROTO_TCP, &newsk);
-		if (ret != 0) {
 			DBG(printk("tcp_st_listen: can't alloc socket\n");)
->>>>>>> 41fe51fb
 			tcp_sock_lock(tcp_sk, TCP_SYNC_CONN_QUEUE);
 			{
 				assert(tcp_sk->conn_wait_len != 0);
