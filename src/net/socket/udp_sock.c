/**
 * @file
 * @brief Implements udp socket function.
 *
 * @date 04.02.10
 * @author Anton Bondarev
 * @author Ilia Vaprol
 */

#include <assert.h>
#include <errno.h>
#include <stddef.h>
#include <string.h>
#include <sys/socket.h>
#include <netinet/in.h>

#include <embox/net/sock.h>

#include <framework/mod/options.h>
#include <net/l4/udp.h>
#include <net/lib/udp.h>
#include <net/sock.h>
#include <net/socket/inet_sock.h>
#include <embox/net/pack.h>

#include <util/indexator.h>
#include <util/list.h>

#define MODOPS_AMOUNT_UDP_PORT OPTION_GET(NUMBER, amount_udp_port)

static const struct sock_proto_ops udp_sock_ops_struct;
const struct sock_proto_ops *const udp_sock_ops
		= &udp_sock_ops_struct;

EMBOX_NET_SOCK(AF_INET, SOCK_DGRAM, IPPROTO_UDP, 1,
		udp_sock_ops_struct);

static int udp_sendmsg(struct sock *sk, struct msghdr *msg, int flags) {
	int ret;
	size_t data_len, total_len, actual_len;
	struct sk_buff *skb;
	const struct sockaddr_in *to;
	const struct sockaddr *sockaddr;

	assert(sk);
	assert(sk->o_ops);
	assert(sk->o_ops->make_pack);
	assert(msg);
	assert(msg->msg_iov);
	assert(msg->msg_iov->iov_base);

	data_len = msg->msg_iov->iov_len;
	total_len = actual_len = UDP_HEADER_SIZE + data_len;
	skb = NULL;
	sockaddr = (const struct sockaddr *)msg->msg_name;

	ret = sk->o_ops->make_pack(sk, sockaddr, &actual_len, &skb);
	if (ret != 0) {
		return ret;
	}
<<<<<<< HEAD

	if (actual_len < total_len) {
=======
	else if (actual_len < total_len) {
		skb_free(skb);
>>>>>>> 41fe51fb
		return -EMSGSIZE;
	}

	if (msg->msg_name != NULL) {
		to = (const struct sockaddr_in *)msg->msg_name;
	} else {
		to = (const struct sockaddr_in *)&to_inet_sock(sk)->dst_in;
	}

	assert(skb);
	assert(skb->h.uh);

	udp_build(skb->h.uh, sock_inet_get_src_port(sk), to->sin_port, total_len);

	memcpy(skb->h.uh + 1, msg->msg_iov->iov_base, data_len);

	udp4_set_check_field(skb->h.uh, skb->nh.iph);

	assert(sk->o_ops->snd_pack);
	return sk->o_ops->snd_pack(skb);
}

INDEX_CLAMP_DEF(udp_sock_port, 0, MODOPS_AMOUNT_UDP_PORT,
		IPPORT_RESERVED, IPPORT_USERRESERVED - 1);
static LIST_DEF(udp_sock_list);

static const struct sock_proto_ops udp_sock_ops_struct = {
	.sendmsg   = udp_sendmsg,
	.recvmsg   = sock_nonstream_recvmsg,
	.sock_port = &udp_sock_port,
	.sock_list = &udp_sock_list
};<|MERGE_RESOLUTION|>--- conflicted
+++ resolved
@@ -58,13 +58,9 @@
 	if (ret != 0) {
 		return ret;
 	}
-<<<<<<< HEAD
 
 	if (actual_len < total_len) {
-=======
-	else if (actual_len < total_len) {
 		skb_free(skb);
->>>>>>> 41fe51fb
 		return -EMSGSIZE;
 	}
 
