/**
 * @file
 * @brief
 *
 * @date 28.03.2012
 * @author Andrey Gazukin
 */

#include <errno.h>
#include <stdio.h>
#include <string.h>
#include <stdlib.h>
#include <fcntl.h>
#include <util/array.h>
#include <mem/misc/pool.h>
#include <mem/phymem.h>

#include <fs/fs_drv.h>
#include <fs/node.h>
#include <fs/vfs.h>
#include <fs/fat.h>
#include <fs/mount.h>

#include <embox/block_dev.h>

#include <framework/mod/options.h>

static uint8_t sector_buff[SECTOR_SIZE];
static uint32_t bytecount;

/* fat filesystem description pool */
POOL_DEF(fat_fs_pool, struct fat_fs_description, OPTION_GET(NUMBER,fat_descriptor_quantity));

/* fat file description pool */
POOL_DEF(fat_file_pool, struct _fat_file_description, OPTION_GET(NUMBER,inode_quantity));

#define LABEL "EMBOX_DISK\0"
#define SYSTEM "FAT12"

char bootcode[130] =
	{ 0x0e, 0x1f, 0xbe, 0x5b, 0x7c, 0xac, 0x22, 0xc0, 0x74, 0x0b,
	  0x56, 0xb4, 0x0e, 0xbb, 0x07, 0x00, 0xcd, 0x10, 0x5e, 0xeb,
	  0xf0, 0x32, 0xe4, 0xcd, 0x16, 0xcd, 0x19, 0xeb, 0xfe, 0x54,
	  0x68, 0x69, 0x73, 0x20, 0x69, 0x73, 0x20, 0x6e, 0x6f, 0x74,
	  0x20, 0x61, 0x20, 0x62, 0x6f, 0x6f, 0x74, 0x61, 0x62, 0x6c,
	  0x65, 0x20, 0x64, 0x69, 0x73, 0x6b, 0x2e, 0x20, 0x20, 0x50,
	  0x6c, 0x65, 0x61, 0x73, 0x65, 0x20, 0x69, 0x6e, 0x73, 0x65,
	  0x72, 0x74, 0x20, 0x61, 0x20, 0x62, 0x6f, 0x6f, 0x74, 0x61,
	  0x62, 0x6c, 0x65, 0x20, 0x66, 0x6c, 0x6f, 0x70, 0x70, 0x79,
	  0x20, 0x61, 0x6e, 0x64, 0x0d, 0x0a, 0x70, 0x72, 0x65, 0x73,
	  0x73, 0x20, 0x61, 0x6e, 0x79, 0x20, 0x6b, 0x65, 0x79, 0x20,
	  0x74, 0x6f, 0x20, 0x74, 0x72, 0x79, 0x20, 0x61, 0x67, 0x61,
	  0x69, 0x6e, 0x20, 0x2e, 0x2e, 0x2e, 0x20, 0x0d, 0x0a, 0x00 };


static fs_drv_t fatfs_drv;
static int fat_write_sector(void *fdsc, uint8_t *buffer,
		uint32_t sector, uint32_t count);
static int fat_read_sector(void *fdsc, uint8_t *buffer,
		uint32_t sector, uint32_t count);
static uint32_t fat_get_next(void *fd,
		p_dir_info_t dirinfo, p_dir_ent_t dirent);
static int fat_create_dir_entry(char *dir_name);


static int fatfs_partition(void *fdes) {
	lbr_t lbr;
	size_t num_sect;
	uint16_t bytepersec, secperfat, rootentries;
	fat_file_description_t *fd;

	fd = (fat_file_description_t *) fdes;

	memset ((void *)&lbr.jump, 0x00, SECTOR_SIZE); /* set all by ZERO */
	lbr.jump[0] = 0xeb;
	lbr.jump[1] = 0x3c;
	lbr.jump[2] = 0x90;
	memset ((void *)&lbr.oemid, 0x45, 0x08); /* EEEEEEEE */
	bytepersec = SECTOR_SIZE;
	lbr.bpb.bytepersec_l = (uint8_t)(bytepersec & 0xFF);
	lbr.bpb.bytepersec_h = (uint8_t)((bytepersec & 0xFF00) >> 8);
	lbr.bpb.secperclus = 0x04;
	lbr.bpb.reserved_l = 0x01; /* reserved sectors */
	lbr.bpb.numfats = 0x02;/* 2 FAT copy */
	lbr.bpb.mediatype = 0xF8;
	lbr.bpb.secpertrk_l = 0x3f;
	lbr.bpb.heads_l = 0xff;
	lbr.sig_55 = 0x55;
	lbr.sig_aa = 0xAA;
	memcpy(lbr.ebpb.ebpb.system + 8, bootcode, 130);

	num_sect = block_dev(fd->fs->dev_id)->size / bytepersec;
	if (0xFFFF > num_sect)	{
		lbr.bpb.sectors_s_l = (uint8_t)(0x00000FF & num_sect);
		lbr.bpb.sectors_s_h = (uint8_t)(0x00000FF & (num_sect >> 8));
	}
	else {
		lbr.bpb.sectors_l_0 = (uint8_t)(0x00000FF & num_sect );
		lbr.bpb.sectors_l_1 = (uint8_t)(0x00000FF & (num_sect >> 8));
		lbr.bpb.sectors_l_2 = (uint8_t)(0x00000FF & (num_sect >> 16));
		lbr.bpb.sectors_l_3 = (uint8_t)(0x00000FF & (num_sect >> 24));
	}

	secperfat = (uint16_t)(0xFFFF & (num_sect / bytepersec));
	if(0 == secperfat) {
		secperfat++;
	}
	lbr.bpb.secperfat_l = (uint8_t)(0x00FF & secperfat );
	lbr.bpb.secperfat_h = (uint8_t)(0x00FF & (secperfat >> 8));
	rootentries = 0x0200; /* 512 for FAT16 */
	lbr.bpb.rootentries_l = (uint8_t)(0x00FF & rootentries );
	lbr.bpb.rootentries_h = (uint8_t)(0x00FF & (rootentries >> 8));
	lbr.ebpb.ebpb.signature = 0x29;
	lbr.ebpb.ebpb.serial_0 = 0x81;
	lbr.ebpb.ebpb.serial_1 = 0xdb;
	lbr.ebpb.ebpb.serial_2 = 0xf7;
	lbr.ebpb.ebpb.serial_3 = 0xbb;
	strcpy ((void *)&lbr.ebpb.ebpb.label, LABEL);
	strcpy ((void *)&lbr.ebpb.ebpb.system, SYSTEM);
	memcpy ((void *)&sector_buff[0], (void *)&lbr, SECTOR_SIZE);

	return fat_write_sector(fd, sector_buff, 0, 1);
}


/**
 *	Get starting sector# of specified partition on drive #unit
 *	NOTE: This code ASSUMES an MBR on the disk.
 *	p_scratchsector should point to a SECTOR_SIZE scratch area
 *	Returns 0xffffffff for any error.
 *	If pactive is non-NULL, this function also returns partition active flag.
 *	If pptype is non-NULL, this function also returns the partition type.
 *	If psize is non-NULL, this function also returns the partition size.
 */
static uint32_t fat_get_ptn_start(void *fd,
		uint8_t *p_scratchsector,	uint8_t pnum, uint8_t *pactive,
		uint8_t *pptype, uint32_t *psize) {
	uint32_t result;
	p_mbr_t mbr = (p_mbr_t) p_scratchsector;

	/* DOS ptable supports maximum 4 partitions */
	if (pnum > 3) {
		return DFS_ERRMISC;
	}

	/* Read MBR from target media */
	if (fat_read_sector(fd, p_scratchsector, 0, 1)) {
		return DFS_ERRMISC;
	}
	/* check if that a lbr */
	if((mbr->bootcode[0] == 0xeb) &&
	   (mbr->bootcode[1] == 0x3c) &&
	   (mbr->bootcode[2] == 0x90)) {
		return 0;
	}

	result = (uint32_t) mbr->ptable[pnum].start_0 |
	  (((uint32_t) mbr->ptable[pnum].start_1) << 8) |
	  (((uint32_t) mbr->ptable[pnum].start_2) << 16) |
	  (((uint32_t) mbr->ptable[pnum].start_3) << 24);

	if (pactive) {
		*pactive = mbr->ptable[pnum].active;
	}

	if (pptype) {
		*pptype = mbr->ptable[pnum].type;
	}

	if (psize) {
		*psize = (uint32_t) mbr->ptable[pnum].size_0 |
		  (((uint32_t) mbr->ptable[pnum].size_1) << 8) |
		  (((uint32_t) mbr->ptable[pnum].size_2) << 16) |
		  (((uint32_t) mbr->ptable[pnum].size_3) << 24);
	}

	return result;
}


/**
 * Retrieve volume info from BPB and store it in a vol_info_t structure
 * You must provide the unit and starting sector of the filesystem, and
 * a pointer to a sector buffer for scratch
 * Attempts to read BPB and glean information about the FS from that.
 * Returns 0 OK, nonzero for any error.
 */
static uint32_t fat_get_vol_info(void *fd,
		uint8_t *p_scratchsector,	uint32_t startsector) {
	p_vol_info_t volinfo;
	fat_file_description_t *fdsc;
	p_lbr_t lbr = (p_lbr_t) p_scratchsector;

	fdsc = (fat_file_description_t *) fd;

	volinfo = &fdsc->fs->vi;
	volinfo->startsector = startsector;

	if(fat_read_sector(fd, p_scratchsector, startsector, 1)) {
		return DFS_ERRMISC;
	}

	volinfo->secperclus = lbr->bpb.secperclus;
	volinfo->reservedsecs = (uint16_t) lbr->bpb.reserved_l |
		  (((uint16_t) lbr->bpb.reserved_h) << 8);

	volinfo->numsecs =  (uint16_t) lbr->bpb.sectors_s_l |
		  (((uint16_t) lbr->bpb.sectors_s_h) << 8);

	if (!volinfo->numsecs) {
		volinfo->numsecs = (uint32_t) lbr->bpb.sectors_l_0 |
		  (((uint32_t) lbr->bpb.sectors_l_1) << 8) |
		  (((uint32_t) lbr->bpb.sectors_l_2) << 16) |
		  (((uint32_t) lbr->bpb.sectors_l_3) << 24);
	}

<<<<<<< HEAD
	if((NULL == (fs_des = pool_alloc(&fat_fs_pool))) ||
			(NULL == (fd = pool_alloc(&fat_file_pool)))) {
		return -ENOMEM;
	}
	fs_des->dev_id = nod->dev_id;
	strcpy((char *) fs_des->root_name, "\0");

	fd->fs = fs_des;
	nod->fs_type = &fatfs_drv;
	nod->file_info = (void *) &fatfs_fop;
	nod->fd = (void *)fd;

	fatfs_partition(fd);
	fatfs_root_create(fd);

	return 0;
}

static int fatfs_mount(void *par) {
	mount_params_t *params;
	node_t *dir_node, *dev_node;
	fat_file_description_t *fd, *dev_fd;
=======
	/**
	 * If secperfat is 0, we must be in a FAT32 volume; get secperfat
	 * from the FAT32 EBPB. The volume label and system ID string are also
	 * in different locations for FAT12/16 vs FAT32.
	 */
	volinfo->secperfat =  (uint16_t) lbr->bpb.secperfat_l |
		  (((uint16_t) lbr->bpb.secperfat_h) << 8);
	if (!volinfo->secperfat) {
		volinfo->secperfat = (uint32_t) lbr->ebpb.ebpb32.fatsize_0 |
		  (((uint32_t) lbr->ebpb.ebpb32.fatsize_1) << 8) |
		  (((uint32_t) lbr->ebpb.ebpb32.fatsize_2) << 16) |
		  (((uint32_t) lbr->ebpb.ebpb32.fatsize_3) << 24);
>>>>>>> 4ed3845b

		memcpy(volinfo->label, lbr->ebpb.ebpb32.label, MSDOS_NAME);
		volinfo->label[11] = 0;

<<<<<<< HEAD
	/* If dev_node created, but not attached to the filesystem driver */
	if (NULL == (dev_fd = (fat_file_description_t *) dev_node->fd)) {
		if((NULL == (dev_fd = pool_alloc(&fat_file_pool))) ||
				(NULL == (dev_fd->fs = pool_alloc(&fat_fs_pool)))) {
			return -ENOMEM;
		}
		dev_node->fd = dev_fd;
		dev_fd->fs->dev_id = dev_node->dev_id;
		dev_node->file_info = (void *) &fatfs_fop;
=======
>>>>>>> 4ed3845b
	}
	else {
		memcpy(volinfo->label, lbr->ebpb.ebpb.label, MSDOS_NAME);
		volinfo->label[11] = 0;

	}

<<<<<<< HEAD
	fd->fs = dev_fd->fs;
	dir_node->fs_type = &fatfs_drv;
	dir_node->fd = (void *) fd;

	return fat_mount_files(dir_node);
}

static int fatfs_create(void *par) {
	file_create_param_t *param;
	fat_file_description_t *fd, *parents_fd;
	node_t *node, *parents_node;
	int node_quantity;
=======
	/* note: if rootentries is 0, we must be in a FAT32 volume. */
	volinfo->rootentries =  (uint16_t) lbr->bpb.rootentries_l |
		  (((uint16_t) lbr->bpb.rootentries_h) << 8);
>>>>>>> 4ed3845b

	/* after extracting raw info we perform some useful precalculations */
	volinfo->fat1 = startsector + volinfo->reservedsecs;

	/**
	 * The calculation below is designed to round up the root directory size
	 * for FAT12/16 and to simply ignore the root directory for FAT32, since
	 * it's a normal, expandable file in that situation.
	 */

	if (volinfo->rootentries) {
		volinfo->rootdir = volinfo->fat1 + (volinfo->secperfat * 2);
		volinfo->dataarea = volinfo->rootdir + (((volinfo->rootentries * 32) +
				(SECTOR_SIZE - 1)) / SECTOR_SIZE);
	}
	else {
		volinfo->dataarea = volinfo->fat1 + (volinfo->secperfat * 2);
		volinfo->rootdir = (uint32_t) lbr->ebpb.ebpb32.root_0 |
		  (((uint32_t) lbr->ebpb.ebpb32.root_1) << 8) |
		  (((uint32_t) lbr->ebpb.ebpb32.root_2) << 16) |
		  (((uint32_t) lbr->ebpb.ebpb32.root_3) << 24);
	}

<<<<<<< HEAD
	for (int count = 0; count < node_quantity; count ++) {
		if(0 < count) {
			if(1 == count) {
				strcat(param->path, "/.");
			}
			else if(2 == count) {
				strcat(param->path, ".");
			}
			if(NULL == (node = vfs_add_path (param->path, NULL))) {
				return -ENOMEM;
			}
			node->properties = DIRECTORY_NODE_TYPE;
		}

		if(NULL == (fd = pool_alloc(&fat_file_pool))) {
			return -ENOMEM;
		}
		fd->fs = parents_fd->fs;
		node->fs_type = &fatfs_drv;
		node->dev_id = parents_node->dev_id;
		node->fd = (void *)fd;
=======
	/*
	 * Calculate number of clusters in data area and infer FAT type from
	 * this information.
	 */
	if(0 == volinfo->secperclus) {
		volinfo->numclusters = 0;
		return DFS_ERRMISC;
	}
	else {
		volinfo->numclusters =
				(volinfo->numsecs - volinfo->dataarea) / volinfo->secperclus;
	}
>>>>>>> 4ed3845b

	/* try to set FAT type by filesystem ID */
	if ((0 == strcmp ((const char *)lbr->ebpb.ebpb.system, "FAT12")) ||
		(0 == strcmp ((const char *)lbr->ebpb.ebpb32.system, "FAT12"))) {
		volinfo->filesystem = FAT12;
	}
	else if ((0 == strcmp ((const char *)lbr->ebpb.ebpb.system, "FAT16")) ||
			(0 == strcmp ((const char *)lbr->ebpb.ebpb32.system, "FAT16"))) {
		volinfo->filesystem = FAT16;
	}
	else if ((0 == strcmp ((const char *)lbr->ebpb.ebpb.system, "FAT32")) ||
			(0 == strcmp ((const char *)lbr->ebpb.ebpb32.system, "FAT32"))) {
		volinfo->filesystem = FAT32;
	}
	/* set FAT type by size */
	else if (volinfo->numclusters < 4085) {
		volinfo->filesystem = FAT12;
	}
	else if (volinfo->numclusters < 65525) {
		volinfo->filesystem = FAT16;
	}
	else {
		volinfo->filesystem = FAT32;
	}

	return DFS_OK;
}

/*
 *	Fetch FAT entry for specified cluster number You must provide a scratch
 *	buffer for one sector (SECTOR_SIZE) and a populated vol_info_t
 *	Returns a FAT32 BAD_CLUSTER value for any error, otherwise the contents
 *	of the desired FAT entry.
 *	p_scratchcache should point to a UINT32. This variable caches the physical
 *	sector number last read into the scratch buffer for performance
 *	enhancement reasons.
 */
static uint32_t fat_get_fat_(void *fd, uint8_t *p_scratch,
		uint32_t *p_scratchcache, uint32_t cluster) {
	uint32_t offset, sector, result;
	p_vol_info_t volinfo;
	fat_file_description_t *fdsc;

	fdsc = (fat_file_description_t *) fd;

	volinfo = &fdsc->fs->vi;

	if (volinfo->filesystem == FAT12) {
		offset = cluster + (cluster / 2);
	}
	else if (volinfo->filesystem == FAT16) {
		offset = cluster * 2;
	}
	else if (volinfo->filesystem == FAT32) {
		offset = cluster * 4;
	}
	else
		return 0x0ffffff7;	/* FAT32 bad cluster */

	/*
	 * at this point, offset is the BYTE offset of the desired sector from
	 * the start of the FAT. Calculate the physical sector containing this
	 *  FAT entry.
	 */
	sector = ldiv(offset, SECTOR_SIZE).quot + volinfo->fat1;

	/* If this is not the same sector we last read, then read it into RAM */
	if (sector != *p_scratchcache) {
		if(fat_read_sector(fd, p_scratch, sector, 1)) {
			/*
			 * avoid anyone assuming that this cache value is still valid,
			 * which might cause disk corruption
			 */
			*p_scratchcache = 0;
			return 0x0ffffff7;	/* FAT32 bad cluster */
		}
		*p_scratchcache = sector;
	}

	/*
	 * At this point, we "merely" need to extract the relevant entry.
	 * This is easy for FAT16 and FAT32, but a royal PITA for FAT12 as
	 * a single entry may span a sector boundary. The normal way around this is
	 * always to read two FAT sectors, but that luxury is (by design intent)
	 * unavailable to DOSFS.
	 */
	offset = ldiv(offset, SECTOR_SIZE).rem;

	if (volinfo->filesystem == FAT12) {
		/* Special case for sector boundary - Store last byte of current sector
		 * Then read in the next sector and put the first byte of that sector
		 * into the high byte of result.
		 */
		if (offset == SECTOR_SIZE - 1) {
			result = (uint32_t) p_scratch[offset];
			sector++;
			if(fat_read_sector(fd, p_scratch, sector, 1)) {
				/*
				 * avoid anyone assuming that this cache value is still valid,
				 *  which might cause disk corruption
				 */
				*p_scratchcache = 0;
				return 0x0ffffff7;	/* FAT32 bad cluster */
			}
			*p_scratchcache = sector;
			result |= ((uint32_t) p_scratch[0]) << 8;
		}
		else {
			result = (uint32_t) p_scratch[offset] |
			  ((uint32_t) p_scratch[offset+1]) << 8;
		}
		if (cluster & 1) {
			result = result >> 4;
		}
		else {
			result = result & 0xfff;
		}
	}
<<<<<<< HEAD
	pool_free(&fat_file_pool, fd);

	vfs_del_leaf(nod);
	return 0;
}

#define LABEL "EMBOX_DISK\0"
#define SYSTEM "FAT12"

char bootcode[130] =
	{ 0x0e, 0x1f, 0xbe, 0x5b, 0x7c, 0xac, 0x22, 0xc0, 0x74, 0x0b,
	  0x56, 0xb4, 0x0e, 0xbb, 0x07, 0x00, 0xcd, 0x10, 0x5e, 0xeb,
	  0xf0, 0x32, 0xe4, 0xcd, 0x16, 0xcd, 0x19, 0xeb, 0xfe, 0x54,
	  0x68, 0x69, 0x73, 0x20, 0x69, 0x73, 0x20, 0x6e, 0x6f, 0x74,
	  0x20, 0x61, 0x20, 0x62, 0x6f, 0x6f, 0x74, 0x61, 0x62, 0x6c,
	  0x65, 0x20, 0x64, 0x69, 0x73, 0x6b, 0x2e, 0x20, 0x20, 0x50,
	  0x6c, 0x65, 0x61, 0x73, 0x65, 0x20, 0x69, 0x6e, 0x73, 0x65,
	  0x72, 0x74, 0x20, 0x61, 0x20, 0x62, 0x6f, 0x6f, 0x74, 0x61,
	  0x62, 0x6c, 0x65, 0x20, 0x66, 0x6c, 0x6f, 0x70, 0x70, 0x79,
	  0x20, 0x61, 0x6e, 0x64, 0x0d, 0x0a, 0x70, 0x72, 0x65, 0x73,
	  0x73, 0x20, 0x61, 0x6e, 0x79, 0x20, 0x6b, 0x65, 0x79, 0x20,
	  0x74, 0x6f, 0x20, 0x74, 0x72, 0x79, 0x20, 0x61, 0x67, 0x61,
	  0x69, 0x6e, 0x20, 0x2e, 0x2e, 0x2e, 0x20, 0x0d, 0x0a, 0x00 };

int fatfs_partition(void *fdes) {
	lbr_t lbr;
	size_t num_sect;
	uint16_t bytepersec, secperfat, rootentries;
	fat_file_description_t *fd;

	fd = (fat_file_description_t *) fdes;

	memset ((void *)&lbr.jump, 0x00, SECTOR_SIZE); /* set all by ZERO */
	lbr.jump[0] = 0xeb;
	lbr.jump[1] = 0x3c;
	lbr.jump[2] = 0x90;
	memset ((void *)&lbr.oemid, 0x45, 0x08); /* EEEEEEEE */
	bytepersec = SECTOR_SIZE;
	lbr.bpb.bytepersec_l = (uint8_t)(bytepersec & 0xFF);
	lbr.bpb.bytepersec_h = (uint8_t)((bytepersec & 0xFF00) >> 8);
	lbr.bpb.secperclus = 0x04;
	lbr.bpb.reserved_l = 0x01; /* reserved sectors */
	lbr.bpb.numfats = 0x02;/* 2 FAT copy */
	lbr.bpb.mediatype = 0xF8;
	lbr.bpb.secpertrk_l = 0x3f;
	lbr.bpb.heads_l = 0xff;
	lbr.sig_55 = 0x55;
	lbr.sig_aa = 0xAA;
	memcpy(lbr.ebpb.ebpb.system + 8, bootcode, 130);

	num_sect = block_dev(fd->fs->dev_id)->size / bytepersec;
	if (0xFFFF > num_sect)	{
		lbr.bpb.sectors_s_l = (uint8_t)(0x00000FF & num_sect);
		lbr.bpb.sectors_s_h = (uint8_t)(0x00000FF & (num_sect >> 8));
	}
	else {
		lbr.bpb.sectors_l_0 = (uint8_t)(0x00000FF & num_sect );
		lbr.bpb.sectors_l_1 = (uint8_t)(0x00000FF & (num_sect >> 8));
		lbr.bpb.sectors_l_2 = (uint8_t)(0x00000FF & (num_sect >> 16));
		lbr.bpb.sectors_l_3 = (uint8_t)(0x00000FF & (num_sect >> 24));
	}

	secperfat = (uint16_t)(0xFFFF & (num_sect / bytepersec));
	if(0 == secperfat) {
		secperfat++;
	}
	lbr.bpb.secperfat_l = (uint8_t)(0x00FF & secperfat );
	lbr.bpb.secperfat_h = (uint8_t)(0x00FF & (secperfat >> 8));
	rootentries = 0x0200; /* 512 for FAT16 */
	lbr.bpb.rootentries_l = (uint8_t)(0x00FF & rootentries );
	lbr.bpb.rootentries_h = (uint8_t)(0x00FF & (rootentries >> 8));
	lbr.ebpb.ebpb.signature = 0x29;
	lbr.ebpb.ebpb.serial_0 = 0x81;
	lbr.ebpb.ebpb.serial_1 = 0xdb;
	lbr.ebpb.ebpb.serial_2 = 0xf7;
	lbr.ebpb.ebpb.serial_3 = 0xbb;
	strcpy ((void *)&lbr.ebpb.ebpb.label, LABEL);
	strcpy ((void *)&lbr.ebpb.ebpb.system, SYSTEM);
	memcpy ((void *)&sector_buff[0], (void *)&lbr, SECTOR_SIZE);

	return fat_write_sector(fd, sector_buff, 0, 1);
}


const fs_drv_t *fatfs_get_fs(void) {
    return &fatfs_drv;
}

/**
 *	Get starting sector# of specified partition on drive #unit
 *	NOTE: This code ASSUMES an MBR on the disk.
 *	p_scratchsector should point to a SECTOR_SIZE scratch area
 *	Returns 0xffffffff for any error.
 *	If pactive is non-NULL, this function also returns partition active flag.
 *	If pptype is non-NULL, this function also returns the partition type.
 *	If psize is non-NULL, this function also returns the partition size.
 */
static uint32_t fat_get_ptn_start(void *fd,
		uint8_t *p_scratchsector,	uint8_t pnum, uint8_t *pactive,
		uint8_t *pptype, uint32_t *psize) {
	uint32_t result;
	p_mbr_t mbr = (p_mbr_t) p_scratchsector;

	/* DOS ptable supports maximum 4 partitions */
	if (pnum > 3) {
		return DFS_ERRMISC;
	}

	/* Read MBR from target media */
	if (fat_read_sector(fd, p_scratchsector, 0, 1)) {
		return DFS_ERRMISC;
	}
	/* check if that a lbr */
	if((mbr->bootcode[0] == 0xeb) &&
	   (mbr->bootcode[1] == 0x3c) &&
	   (mbr->bootcode[2] == 0x90)) {
		return 0;
	}

	result = (uint32_t) mbr->ptable[pnum].start_0 |
	  (((uint32_t) mbr->ptable[pnum].start_1) << 8) |
	  (((uint32_t) mbr->ptable[pnum].start_2) << 16) |
	  (((uint32_t) mbr->ptable[pnum].start_3) << 24);

	if (pactive) {
		*pactive = mbr->ptable[pnum].active;
=======
	else if (volinfo->filesystem == FAT16) {
		result = (uint32_t) p_scratch[offset] |
		  ((uint32_t) p_scratch[offset+1]) << 8;
>>>>>>> 4ed3845b
	}
	else if (volinfo->filesystem == FAT32) {
		result = ((uint32_t) p_scratch[offset] |
		  ((uint32_t) p_scratch[offset+1]) << 8 |
		  ((uint32_t) p_scratch[offset+2]) << 16 |
		  ((uint32_t) p_scratch[offset+3]) << 24) & 0x0fffffff;
	}
	else {
		result = 0x0ffffff7;	/* FAT32 bad cluster */
	}
	return result;
}


/*
 * Set FAT entry for specified cluster number
 * You must provide a scratch buffer for one sector (SECTOR_SIZE)
 * and a populated vol_info_t Returns DFS_ERRMISC for any error, otherwise
 * DFS_OK p_scratchcache should point to a UINT32. This variable caches the
 * physical sector number last read into the scratch buffer for performance
 * enhancement reasons.
 *
 * NOTE: This code is HIGHLY WRITE-INEFFICIENT, particularly for flash media.
 * Considerable performance gains can be realized by caching the sector.
 * However this is difficult to achieve on FAT12 without requiring 2 sector
 * buffers of scratch space, and it is a design requirement of this code to
 * operate on a single 512-byte scratch. If you are operating DOSFS over flash,
 * you are strongly advised to implement a writeback cache in your physical
 * I/O driver. This will speed up your code significantly and will
 * also conserve power and flash write life.
 */

static uint32_t fat_set_fat_(void *fd, uint8_t *p_scratch,
		uint32_t *p_scratchcache, uint32_t cluster, uint32_t new_contents) {
	uint32_t offset, sector, result;
	p_vol_info_t volinfo;
	fat_file_description_t *fdsc;

	fdsc = (fat_file_description_t *) fd;

	volinfo = &fdsc->fs->vi;

	if (volinfo->filesystem == FAT12) {
		offset = cluster + (cluster / 2);
		new_contents &=0xfff;
	}
	else if (volinfo->filesystem == FAT16) {
		offset = cluster * 2;
		new_contents &=0xffff;
	}
	else if (volinfo->filesystem == FAT32) {
		offset = cluster * 4;
		new_contents &=0x0fffffff;	/* FAT32 is really "FAT28" */
	}
	else
		return DFS_ERRMISC;

	/*
	 * at this point, offset is the BYTE offset of the desired sector from
	 * the start of the FAT.
	 * Calculate the physical sector containing this FAT entry.
	 */
	sector = ldiv(offset, SECTOR_SIZE).quot + volinfo->fat1;

	/* If this is not the same sector we last read, then read it into RAM */
	if (sector != *p_scratchcache) {
		if(fat_read_sector(fd, p_scratch, sector, 1)) {
			/*
			 * avoid anyone assuming that this cache value is still valid,
			 * which might cause disk corruption
			 */
			*p_scratchcache = 0;
			return DFS_ERRMISC;
		}
		*p_scratchcache = sector;
	}

	/*
	 * At this point, we "merely" need to extract the relevant entry.
	 * This is easy for FAT16 and FAT32, but a royal PITA for FAT12 as a
	 * single entry may span a sector boundary. The normal way around this
	 * is always to read two FAT sectors, but that luxury is (by design intent)
	 * unavailable to DOSFS.
	 */
	offset = ldiv(offset, SECTOR_SIZE).rem;

	if (volinfo->filesystem == FAT12) {

		/*
		 * If this is an odd cluster, pre-shift the desired new contents
		 * 4 bits to make the calculations below simpler
		 */
		if (cluster & 1)
			new_contents = new_contents << 4;

		/* Special case for sector boundary */
		if (offset == SECTOR_SIZE - 1) {

			/* Odd cluster: High 12 bits being set */
			if (cluster & 1) {
				p_scratch[offset] = (p_scratch[offset] & 0x0f) |
						(new_contents & 0xf0);
			}
			/* Even cluster: Low 12 bits being set */
			else {
				p_scratch[offset] = new_contents & 0xff;
			}
			result = fat_write_sector(fd, p_scratch, *p_scratchcache, 1);
			/* mirror the FAT into copy 2 */
			if (DFS_OK == result) {
				result = fat_write_sector(fd, p_scratch,
						(*p_scratchcache) + volinfo->secperfat, 1);
			}

			/*
			 * If we wrote that sector OK, then read in the subsequent sector
			 * and poke the first byte with the remainder of this FAT entry.
			 */
			if (DFS_OK == result) {
				(*p_scratchcache)++;
				result = fat_read_sector(fd, p_scratch, *p_scratchcache, 1);
				if (DFS_OK == result) {
					/* Odd cluster: High 12 bits being set*/
					if (cluster & 1) {
						p_scratch[0] = new_contents & 0xff00;
					}
					/* Even cluster: Low 12 bits being set */
					else {
						p_scratch[0] = (p_scratch[0] & 0xf0) |
								(new_contents & 0x0f);
					}
					result = fat_write_sector(fd, p_scratch,
							*p_scratchcache, 1);
					/* mirror the FAT into copy 2 */
					if (DFS_OK == result) {
						result = fat_write_sector(fd, p_scratch,
								(*p_scratchcache)+volinfo->secperfat, 1);
					}
				}
				else {
					/*
					 * avoid anyone assuming that this cache value is still
					 * valid, which might cause disk corruption
					 */
					*p_scratchcache = 0;
				}
			}
		}

		/*
		 * Not a sector boundary. But we still have to worry about if it's an
		 * odd or even cluster number.
		 */
		else {
			/* Odd cluster: High 12 bits being set */
			if (cluster & 1) {
				p_scratch[offset] = (p_scratch[offset] & 0x0f) |
						(new_contents & 0xf0);
				p_scratch[offset + 1] = (new_contents & 0xff00) >> 8;
			}
			/* Even cluster: Low 12 bits being set */
			else {
				p_scratch[offset] = new_contents & 0xff;
				p_scratch[offset+1] = (p_scratch[offset+1] & 0xf0) |
						((new_contents & 0x0f00) >> 8);
			}
			result = fat_write_sector(fd, p_scratch, *p_scratchcache, 1);
			/* mirror the FAT into copy 2 */
			if (DFS_OK == result) {
				result = fat_write_sector(fd, p_scratch,
						(*p_scratchcache) + volinfo->secperfat, 1);
			}
		}
	}
	else if (volinfo->filesystem == FAT16) {
		p_scratch[offset] = (new_contents & 0xff);
		p_scratch[offset+1] = (new_contents & 0xff00) >> 8;
		result = fat_write_sector(fd, p_scratch, *p_scratchcache, 1);
		/* mirror the FAT into copy 2 */
		if (DFS_OK == result) {
			result = fat_write_sector(fd, p_scratch,
					(*p_scratchcache) + volinfo->secperfat, 1);
		}
	}
	else if (volinfo->filesystem == FAT32) {
		p_scratch[offset] = (new_contents & 0xff);
		p_scratch[offset + 1] = (new_contents & 0xff00) >> 8;
		p_scratch[offset + 2] = (new_contents & 0xff0000) >> 16;
		p_scratch[offset + 3] = (p_scratch[offset  + 3] & 0xf0) |
				((new_contents & 0x0f000000) >> 24);
		/*
		 * Note well from the above: Per Microsoft's guidelines we preserve the
		 * upper 4 bits of the FAT32 cluster value. It's unclear what these
		 * bits will be used for;
		 * in every example I've encountered they are always zero.
		 */
		result = fat_write_sector(fd, p_scratch, *p_scratchcache, 1);
		/* mirror the FAT into copy 2 */
		if (DFS_OK == result) {
			result = fat_write_sector(fd, p_scratch,
					(*p_scratchcache) + volinfo->secperfat, 1);
		}
	}
	else {
		result = DFS_ERRMISC;
	}

	return result;
}


/*
 * 	Find the first unused FAT entry
 * 	You must provide a scratch buffer for one sector (SECTOR_SIZE) and a
 * 	populated vol_info_t Returns a FAT32 BAD_CLUSTER value for any error,
 * 	otherwise the contents of the desired FAT entry.
 * 	Returns FAT32 bad_sector (0x0ffffff7) if there is no free cluster available
 */
static uint32_t fat_get_free_fat_(void *fd, uint8_t *p_scratch) {
	uint32_t i, result = 0xffffffff, p_scratchcache = 0;
	p_vol_info_t volinfo;
	fat_file_description_t *fdsc;

	fdsc = (fat_file_description_t *) fd;

	volinfo = &fdsc->fs->vi;

	/*
	 * Search starts at cluster 2, which is the first usable cluster
	 * NOTE: This search can't terminate at a bad cluster, because there might
	 * legitimately be bad clusters on the disk.
	 */
	for (i = 2; i < volinfo->numclusters; i++) {
		result = fat_get_fat_(fd, p_scratch, &p_scratchcache, i);
		if (!result) {
			return i;
		}
	}
	return 0x0ffffff7;		/* Can't find a free cluster */
}


/*
 * Open a directory for enumeration by fat_get_nextDirEnt
 * You must supply a populated vol_info_t (see fat_get_vol_info)
 * The empty string or a string containing only the directory separator are
 * considered to be the root directory.
 * Returns 0 OK, nonzero for any error.
 */
static uint32_t fat_open_dir(void *fd,
		uint8_t *dirname, p_dir_info_t dirinfo) {
	p_vol_info_t volinfo;
	fat_file_description_t *fdsc;

	fdsc = (fat_file_description_t *) fd;

	volinfo = &fdsc->fs->vi;
	/* Default behavior is a regular search for existing entries */
	dirinfo->flags = 0;

	if ((!strlen((char *) dirname)) || (((strlen((char *) dirname) == 1) &&
			(dirname[0] == DIR_SEPARATOR)))) {
		if (volinfo->filesystem == FAT32) {
			dirinfo->currentcluster = volinfo->rootdir;
			dirinfo->currentsector = 0;
			dirinfo->currententry = 0;

			/* read first sector of directory */
			return fat_read_sector(fd, dirinfo->p_scratch, volinfo->dataarea +
					((volinfo->rootdir - 2) * volinfo->secperclus), 1);
		}
		else {
			dirinfo->currentcluster = 0;
			dirinfo->currentsector = 0;
			dirinfo->currententry = 0;

			/* read first sector of directory */
			return fat_read_sector(fd, dirinfo->p_scratch,
					volinfo->rootdir, 1);
		}
	}

	/*
	 * This is not the root directory.
	 * We need to find the start of this subdirectory. We do this by devious
	 * means, using our own companion function fat_get_next.
	 */
	else {
		uint8_t tmpfn[12];
		uint8_t *ptr = dirname;
		uint32_t result;
		dir_ent_t de;

		if (volinfo->filesystem == FAT32) {
			dirinfo->currentcluster = volinfo->rootdir;
			dirinfo->currentsector = 0;
			dirinfo->currententry = 0;

			/* read first sector of directory */
			if (fat_read_sector(fd, dirinfo->p_scratch, volinfo->dataarea +
					((volinfo->rootdir - 2) * volinfo->secperclus), 1)) {
				return DFS_ERRMISC;
			}
		}
		else {
			dirinfo->currentcluster = 0;
			dirinfo->currentsector = 0;
			dirinfo->currententry = 0;

			/* read first sector of directory */
			if (fat_read_sector(fd,	dirinfo->p_scratch, volinfo->rootdir, 1)) {
				return DFS_ERRMISC;
			}
		}

		/* skip leading path separators */
		while (*ptr == DIR_SEPARATOR && *ptr) {
			ptr++;
		}

		/*
		 *  Scan the path from left to right, finding the start cluster
		 *  of each entry.  Observe that this code is inelegant, but obviates
		 *  the need for recursion.
		 */
		while (*ptr) {
			fat_canonical_to_dir(tmpfn, ptr);

			de.name[0] = 0;

			do {
				result = fat_get_next(fd, dirinfo, &de);
			} while (!result && memcmp(de.name, tmpfn, MSDOS_NAME));

			if (!memcmp(de.name, tmpfn, MSDOS_NAME) &&
					((de.attr & ATTR_DIRECTORY) == ATTR_DIRECTORY)) {
				if (volinfo->filesystem == FAT32) {
					dirinfo->currentcluster = (uint32_t) de.startclus_l_l |
					  ((uint32_t) de.startclus_l_h) << 8 |
					  ((uint32_t) de.startclus_h_l) << 16 |
					  ((uint32_t) de.startclus_h_h) << 24;
				}
				else {
					dirinfo->currentcluster = (uint32_t) de.startclus_l_l |
					  ((uint32_t) de.startclus_l_h) << 8;
				}
				dirinfo->currentsector = 0;
				dirinfo->currententry = 0;

				if (fat_read_sector(fd,	dirinfo->p_scratch, volinfo->dataarea +
						((dirinfo->currentcluster - 2) *
								volinfo->secperclus), 1)) {
					return DFS_ERRMISC;
				}
			}
			else if (!memcmp(de.name, tmpfn, MSDOS_NAME) &&
					!(de.attr & ATTR_DIRECTORY)) {
				return DFS_NOTFOUND;
			}

			/* seek to next item in list */
			while (*ptr != DIR_SEPARATOR && *ptr) {
				ptr++;
			}
			if (*ptr == DIR_SEPARATOR) {
				ptr++;
			}
		}

		if (!dirinfo->currentcluster) {
			return DFS_NOTFOUND;
		}
	}
	return DFS_OK;
}

/*
 * Get next entry in opened directory structure.
 * Copies fields into the dirent structure, updates dirinfo. Note that it is
 * the _caller's_ responsibility to	handle the '.' and '..' entries.
 * A deleted file will be returned as a NULL entry (first char of filename=0)
 * by this code. Filenames beginning with 0x05 will be translated to 0xE5
 * automatically. Long file name entries will be returned as NULL.
 * returns DFS_EOF if there are no more entries, DFS_OK if this entry is valid,
 * or DFS_ERRMISC for a media error
 */
static uint32_t fat_get_next(void *fd,
		p_dir_info_t dirinfo, p_dir_ent_t dirent) {
	uint32_t tempint;	/* required by fat_get_fat_ */
	p_vol_info_t volinfo;
	fat_file_description_t *fdsc;

	fdsc = (fat_file_description_t *) fd;

	volinfo = &fdsc->fs->vi;

	/* Do we need to read the next sector of the directory? */
	if (dirinfo->currententry >= SECTOR_SIZE / sizeof(dir_ent_t)) {
		dirinfo->currententry = 0;
		dirinfo->currentsector++;

		/* Root directory; special case handling
		 * Note that currentcluster will only ever be zero if both:
		 * (a) this is the root directory, and
		 * (b) we are on a FAT12/16 volume, where the root dir can't be
		 * expanded
		 */
		if (dirinfo->currentcluster == 0) {
			/* Trying to read past end of root directory? */
			if (dirinfo->currentsector * (SECTOR_SIZE / sizeof(dir_ent_t)) >=
					volinfo->rootentries) {
				return DFS_EOF;
			}

			/* Otherwise try to read the next sector */
			if (fat_read_sector(fd, dirinfo->p_scratch,
					volinfo->rootdir + dirinfo->currentsector, 1)) {
				return DFS_ERRMISC;
			}
		}

		/* Normal handling */
		else {
			if (dirinfo->currentsector >= volinfo->secperclus) {
				dirinfo->currentsector = 0;
				if ((dirinfo->currentcluster >= 0xff7 &&
						volinfo->filesystem == FAT12) ||
						(dirinfo->currentcluster >= 0xfff7 &&
						volinfo->filesystem == FAT16) ||
						(dirinfo->currentcluster >= 0x0ffffff7 &&
						volinfo->filesystem == FAT32)) {

				  	/* We are at the end of the directory chain.
				  	 * If this is a normal find operation, we should indicate
				  	 * that there is nothing more to see.
				  	 */
				  	if (!(dirinfo->flags & DFS_DI_BLANKENT)) {
				  		return DFS_EOF;
				  	}

					/*
					 * On the other hand, if this is a "find free entry"
					 * search, we need to tell the caller to allocate a
					 * new cluster
					 */
					else {
						return DFS_ALLOCNEW;
					}
				}
				dirinfo->currentcluster = fat_get_fat_(fd,
						dirinfo->p_scratch, &tempint, dirinfo->currentcluster);
			}
			if (fat_read_sector(fd,	dirinfo->p_scratch, volinfo->dataarea +
					((dirinfo->currentcluster - 2) * volinfo->secperclus) +
					dirinfo->currentsector, 1)) {
				return DFS_ERRMISC;
			}
		}
	}

	memcpy(dirent, &(((p_dir_ent_t) dirinfo->p_scratch)[dirinfo->currententry]),
			sizeof(dir_ent_t));

	if (dirent->name[0] == 0) {		/* no more files in this directory */
		/* If this is a "find blank" then we can reuse this name. */
		if (dirinfo->flags & DFS_DI_BLANKENT) {
			dirinfo->currententry++; // DOSFS 1.03 BUG, currententry was not incremented in this case
			return DFS_OK;
		}
		else {
			return DFS_EOF;
		}
	}

	if (dirent->name[0] == 0xe5) {	/* handle deleted file entries */
		dirent->name[0] = 0;
	}
	else if ((dirent->attr & ATTR_LONG_NAME) == ATTR_LONG_NAME) {
		dirent->name[0] = 0;
	}
	/* handle kanji filenames beginning with 0xE5*/
	else if (dirent->name[0] == 0x05) {
		dirent->name[0] = 0xe5;
	}

	dirinfo->currententry++;

	return DFS_OK;
}

/*
 * INTERNAL
 * Find a free directory entry in the directory specified by path
 * This function MAY cause a disk write if it is necessary to extend the
 * directory size.
 * Note - di.p_scratch must be preinitialized to point to a sector scratch buffer
 * de is a scratch structure
 * Returns DFS_ERRMISC if a new entry could not be located or created
 * de is updated with the same return information you would expect
 * from fat_get_next
 */
static uint32_t fat_get_free_dir_ent(void *fd, uint8_t *path,
		p_dir_info_t di, p_dir_ent_t de) {
	uint32_t tempclus,i;
	p_vol_info_t volinfo;
	fat_file_description_t *fdsc;

	fdsc = (fat_file_description_t *) fd;

	volinfo = &fdsc->fs->vi;

	if (fat_open_dir(fd, path, di)) {
		return DFS_NOTFOUND;
	}

	/* Set "search for empty" flag so fat_get_next knows what we're doing */
	di->flags |= DFS_DI_BLANKENT;

	/*
	 * We seek through the directory looking for an empty entry
	 * Note we are reusing tempclus as a temporary result holder.
	 */
	tempclus = 0;
	do {
		tempclus = fat_get_next(fd, di, de);

		/* Empty entry found */
		if (tempclus == DFS_OK && (!de->name[0])) {
			return DFS_OK;
		}
		/* End of root directory reached */
		else if (tempclus == DFS_EOF) {
			return DFS_ERRMISC;
		}

		else if (tempclus == DFS_ALLOCNEW) {
			tempclus = fat_get_free_fat_(fd, di->p_scratch);
			if (tempclus == 0x0ffffff7) {
				return DFS_ERRMISC;
			}

			/* write out zeroed sectors to the new cluster */
			memset(di->p_scratch, 0, SECTOR_SIZE);
			for (i=0;i<volinfo->secperclus;i++) {
				if (fat_write_sector(fd, di->p_scratch,
						volinfo->dataarea + ((tempclus - 2) *
								volinfo->secperclus) + i, 1)) {
					return DFS_ERRMISC;
				}
			}
			/* Point old end cluster to newly allocated cluster */
			i = 0;
			fat_set_fat_(fd, di->p_scratch, &i,	di->currentcluster, tempclus);

			/* Update dir_info_t so caller knows where to place the new file */
			di->currentcluster = tempclus;
			di->currentsector = 0;
			/* since the code coming after this expects to subtract 1 */
			/*di->currententry = 1; *//* DOSFS 1.03 BUG */
			di->currententry = 0; /* tempclus is not zero but contains fat entry, so next loop will call */


			/* Mark newly allocated cluster as end of chain */
			switch(volinfo->filesystem) {
				case FAT12:		tempclus = 0xfff;	break;
				case FAT16:		tempclus = 0xffff;	break;
				case FAT32:		tempclus = 0x0fffffff;	break;
				default:		return DFS_ERRMISC;
			}
			fat_set_fat_(fd, di->p_scratch,	&i, di->currentcluster, tempclus);
		}
	} while (!tempclus);

	/* We shouldn't get here */
	return DFS_ERRMISC;
}



#define MSDOS_DOT     ".          "
#define MSDOS_DOTDOT  "..         "
static void fatfs_set_direntry (uint32_t dir_cluster, uint32_t cluster) {
	p_dir_ent_t de;

	de = (dir_ent_t *) sector_buff;

	memset(sector_buff, 0, SECTOR_SIZE);
	memcpy(de[0].name, MSDOS_DOT, MSDOS_NAME);
	memcpy(de[1].name, MSDOS_DOTDOT, MSDOS_NAME);
	de[0].attr = de[1].attr = ATTR_DIRECTORY;
	set_filetime(&de[0]);
	set_filetime(&de[1]);

	/*point to the directory containing cluster */
	de[0].startclus_l_l = cluster & 0xff;
	de[0].startclus_l_h = (cluster & 0xff00) >> 8;
	de[0].startclus_h_l = (cluster & 0xff0000) >> 16;
	de[0].startclus_h_h = (cluster & 0xff000000) >> 24;
	/*point to the directory parents cluster */
	de[1].startclus_l_l = dir_cluster & 0xff;
	de[1].startclus_l_h = (dir_cluster & 0xff00) >> 8;
	de[1].startclus_h_l = (dir_cluster & 0xff0000) >> 16;
	de[1].startclus_h_h = (dir_cluster & 0xff000000) >> 24;
}

/*
 * Create a file or directory. You supply a file_create_param_t
 * structure.
 * Returns various DFS_* error states. If the result is DFS_OK, file
 * was created and can be used.
 */
static int fatfs_create_file(void *par) {
	char tmppath[MAX_LENGTH_PATH_NAME];
	uint8_t filename[12];
	dir_info_t di;
	dir_ent_t de;

	p_vol_info_t volinfo;
	p_file_info_t fileinfo;
	fat_file_description_t *fd;
	file_create_param_t *param;
	node_t *node;
	uint32_t cluster, temp;

	param = (file_create_param_t *) par;

	node = (node_t *) param->node;
	fd = (fat_file_description_t *) node->fd;

	volinfo = &fd->fs->vi;
	fileinfo = &fd->fi;

	memset(fileinfo, 0, sizeof(file_info_t));
	fileinfo->volinfo = volinfo;

	/* Get a local copy of the path. */
	strncpy((char *) tmppath,
			(char *) param->path, MAX_LENGTH_PATH_NAME);

	cut_mount_dir(tmppath, (char *) fd->fs->root_name);

	get_filename(tmppath, (char *) filename);

	/*
	 *  At this point, if our path was MYDIR/MYDIR2/FILE.EXT,
	 *  filename = "FILE    EXT" and  tmppath = "MYDIR/MYDIR2".
	 */
	di.p_scratch = sector_buff;
	if (fat_open_dir(fd, (uint8_t *) tmppath, &di)) {
		return DFS_NOTFOUND;
	}

	while (!fat_get_next(fd, &di, &de));

	/* Locate or create a directory entry for this file */
	if (DFS_OK != fat_get_free_dir_ent(fd, (uint8_t *) tmppath, &di, &de)) {
		return DFS_ERRMISC;
	}

	/* put sane values in the directory entry */
	memset(&de, 0, sizeof(de));
	memcpy(de.name, filename, MSDOS_NAME);
	de.attr = node->properties;
	set_filetime(&de);

	/* allocate a starting cluster for the directory entry */
	cluster = fat_get_free_fat_(fd, sector_buff);

	de.startclus_l_l = cluster & 0xff;
	de.startclus_l_h = (cluster & 0xff00) >> 8;
	de.startclus_h_l = (cluster & 0xff0000) >> 16;
	de.startclus_h_h = (cluster & 0xff000000) >> 24;

	/* update file_info_t for our caller's sake */
	fileinfo->volinfo = volinfo;
	fileinfo->pointer = 0;
	/*
	 * The reason we store this extra info about the file is so that we can
	 * speedily update the file size, modification date, etc. on a file
	 * that is opened for writing.
	 */
	if (di.currentcluster == 0) {
		fileinfo->dirsector = volinfo->rootdir + di.currentsector;
	}
	else {
		fileinfo->dirsector = volinfo->dataarea +
				((di.currentcluster - 2) * volinfo->secperclus) +
				di.currentsector;
	}
	fileinfo->diroffset = di.currententry - 1;
	fileinfo->cluster = cluster;
	fileinfo->firstcluster = cluster;
	fileinfo->filelen = 0;

	/*
	 * write the directory entry
	 * note that we no longer have the sector containing the directory
	 * entry, tragically, so we have to re-read it
	 */

	if (fat_read_sector(fd, sector_buff, fileinfo->dirsector, 1)) {
		return DFS_ERRMISC;
	}
	memcpy(&(((p_dir_ent_t) sector_buff)[di.currententry - 1]),
			&de, sizeof(dir_ent_t));
	if (fat_write_sector(fd, sector_buff, fileinfo->dirsector, 1)) {
		return DFS_ERRMISC;
	}
	/* Mark newly allocated cluster as end of chain */
	switch(volinfo->filesystem) {
		case FAT12:		cluster = 0xfff;	break;
		case FAT16:		cluster = 0xffff;	break;
		case FAT32:		cluster = 0x0fffffff;	break;
		default:		return DFS_ERRMISC;
	}

	temp = 0;
	fat_set_fat_(fd, sector_buff, &temp, fileinfo->cluster, cluster);

	if (ATTR_DIRECTORY == (node->properties & DIRECTORY_NODE_TYPE)) {
		/* create . and ..  files of this catalog */
		fatfs_set_direntry(di.currentcluster, fileinfo->cluster);
		cluster = fileinfo->volinfo->dataarea +
				  ((fileinfo->cluster - 2) * fileinfo->volinfo->secperclus);
		if (fat_write_sector(fd, sector_buff, cluster, 1)) {
			return DFS_ERRMISC;
		}
	}

	return DFS_OK;
}

/*
 * Open a file for reading or writing. You supply populated vol_info_t,
 * a path to the file, mode (DFS_READ or DFS_WRITE) and an empty fileinfo
 * structure. You also need to provide a pointer to a sector-sized scratch
 * buffer.
 * Returns various DFS_* error states. If the result is DFS_OK, fileinfo
 * can be used to access the file from this point on.
 */
static uint32_t fat_open_file(void *fdsc, uint8_t *path, uint8_t mode,
		uint8_t *p_scratch) {
	char tmppath[MAX_LENGTH_PATH_NAME];
	uint8_t filename[12];
	dir_info_t di;
	dir_ent_t de;

	p_vol_info_t volinfo;
	p_file_info_t fileinfo;
	fat_file_description_t *fd;

	fd = (fat_file_description_t *) fdsc;

	volinfo = &fd->fs->vi;
	fileinfo = &fd->fi;

	memset(fileinfo, 0, sizeof(file_info_t));

	/* save access mode */
	fileinfo->mode = mode;

	/* Get a local copy of the path. If it's longer than MAX_PATH, abort.*/
	strncpy((char *) tmppath, (char *) path, MAX_LENGTH_PATH_NAME);
	tmppath[MAX_LENGTH_PATH_NAME - 1] = 0;
	if (strcmp((char *) path,(char *) tmppath)) {
		return DFS_PATHLEN;
	}

	get_filename(tmppath, (char *) filename);

	/*
	 *  At this point, if our path was MYDIR/MYDIR2/FILE.EXT,
	 *  filename = "FILE    EXT" and  tmppath = "MYDIR/MYDIR2".
	 */

	di.p_scratch = p_scratch;
	if (fat_open_dir(fd, (uint8_t *) tmppath, &di)) {
		return DFS_NOTFOUND;
	}

	while (!fat_get_next(fd, &di, &de)) {
		fat_canonical_to_dir((uint8_t *) tmppath, de.name);
		if (!memcmp(tmppath, filename, MSDOS_NAME)) {
			/* You can't use this function call to open a directory. */
			if (de.attr & ATTR_DIRECTORY){
				//return DFS_NOTFOUND;
			}

			fileinfo->volinfo = volinfo;
			fileinfo->pointer = 0;
			/*
			 * The reason we store this extra info about the file is so that we
			 * can speedily update the file size, modification date, etc. on a
			 * file that is opened for writing.
			 */
			if (di.currentcluster == 0) {
				fileinfo->dirsector = volinfo->rootdir + di.currentsector;
			}
			else {
				fileinfo->dirsector = volinfo->dataarea +
						((di.currentcluster - 2) *
						volinfo->secperclus) + di.currentsector;
			}
			fileinfo->diroffset = di.currententry - 1;
			if (volinfo->filesystem == FAT32) {
				fileinfo->cluster = (uint32_t) de.startclus_l_l |
				  ((uint32_t) de.startclus_l_h) << 8 |
				  ((uint32_t) de.startclus_h_l) << 16 |
				  ((uint32_t) de.startclus_h_h) << 24;
			}
			else {
				fileinfo->cluster = (uint32_t) de.startclus_l_l |
				  ((uint32_t) de.startclus_l_h) << 8;
			}
			fileinfo->firstcluster = fileinfo->cluster;
			fileinfo->filelen = (uint32_t) de.filesize_0 |
			  ((uint32_t) de.filesize_1) << 8 |
			  ((uint32_t) de.filesize_2) << 16 |
			  ((uint32_t) de.filesize_3) << 24;

			return DFS_OK;
		}
	}
	return DFS_NOTFOUND;
}

/*
 * Read an open file
 * You must supply a prepopulated file_info_t as provided by fat_open_file,
 * and a pointer to a SECTOR_SIZE scratch buffer.
 * 	Note that returning DFS_EOF is not an error condition. This function
 * 	updates the	successcount field with the number of bytes actually read.
 */
static uint32_t fat_read_file(void *fdsc, uint8_t *p_scratch,
		uint8_t *buffer, uint32_t *successcount, uint32_t len) {
	uint32_t remain;
	uint32_t result;
	uint32_t sector;
	uint32_t bytesread;
	uint32_t clastersize;
	p_file_info_t fileinfo;
	fat_file_description_t *fd;

	fd = (fat_file_description_t *) fdsc;

	fileinfo = &fd->fi;

	/* Don't try to read past EOF */
	if (len > fileinfo->filelen - fileinfo->pointer) {
		len = fileinfo->filelen - fileinfo->pointer;
	}

	result = DFS_OK;
	remain = len;
	*successcount = 0;
	clastersize = fileinfo->volinfo->secperclus * SECTOR_SIZE;

	while (remain && result == DFS_OK) {
		/* This is a bit complicated. The sector we want to read is addressed
		 * at a cluster granularity by the fileinfo->cluster member. The file
		 * pointer tells us how many extra sectors to add to that number.
		 */
		sector = fileinfo->volinfo->dataarea +
		  ((fileinfo->cluster - 2) * fileinfo->volinfo->secperclus) +
		  div(div(fileinfo->pointer,clastersize).rem, SECTOR_SIZE).quot;

		/* Case 1 - File pointer is not on a sector boundary */
		if (div(fileinfo->pointer, SECTOR_SIZE).rem) {
			uint16_t tempreadsize;

			/* We always have to go through scratch in this case */
			result = fat_read_sector(fd, p_scratch, sector, 1);

			/*
			 * This is the number of bytes that we actually care about in the
			 * sector just read.
			 */
			tempreadsize = SECTOR_SIZE -
					(div(fileinfo->pointer, SECTOR_SIZE).rem);

			/* Case 1A - We want the entire remainder of the sector. After this
			 * point, all passes through the read loop will be aligned on a
			 * sector boundary, which allows us to go through the optimal path
			 *  2A below.
			 */
		   	if (remain >= tempreadsize) {
				memcpy(buffer, p_scratch + (SECTOR_SIZE - tempreadsize),
						tempreadsize);
				bytesread = tempreadsize;
				buffer += tempreadsize;
				fileinfo->pointer += tempreadsize;
				remain -= tempreadsize;
			}
			/* Case 1B - This read concludes the file read operation */
			else {
				memcpy(buffer, p_scratch +
						(SECTOR_SIZE - tempreadsize), remain);

				buffer += remain;
				fileinfo->pointer += remain;
				bytesread = remain;
				remain = 0;
			}
		}
		/* Case 2 - File pointer is on sector boundary */
		else {
			/*
			 * Case 2A - We have at least one more full sector to read and
			 * don't have to go through the scratch buffer. You could insert
			 * optimizations here to read multiple sectors at a time, if you
			 * were thus inclined (note that the maximum multi-read you could
			 * perform is a single cluster, so it would be advantageous to have
			 * code similar to case 1A above that would round the pointer to a
			 * cluster boundary the first pass through, so all subsequent
			 * [large] read requests would be able to go a cluster at a time).
			 */
			 if (remain >= SECTOR_SIZE) {
				result = fat_read_sector(fd, buffer, sector, 1);
				remain -= SECTOR_SIZE;
				buffer += SECTOR_SIZE;
				fileinfo->pointer += SECTOR_SIZE;
				bytesread = SECTOR_SIZE;
			}
			/* Case 2B - We are only reading a partial sector */
			else {
				result = fat_read_sector(fd, p_scratch, sector, 1);
				memcpy(buffer, p_scratch, remain);
				buffer += remain;
				fileinfo->pointer += remain;
				bytesread = remain;
				remain = 0;
			}
		}

		*successcount += bytesread;

		/* check to see if we stepped over a cluster boundary */
		if (div(fileinfo->pointer - bytesread, clastersize).quot !=
			div(fileinfo->pointer, clastersize).quot) {
			/*
			 * An act of minor evil - we use bytesread as a scratch integer,
			 * knowing that its value is not used after updating *successcount
			 * above
			 */
			bytesread = 0;
			if (((fileinfo->volinfo->filesystem == FAT12) &&
					(fileinfo->cluster >= 0xff8)) ||
					((fileinfo->volinfo->filesystem == FAT16) &&
							(fileinfo->cluster >= 0xfff8)) ||
							((fileinfo->volinfo->filesystem == FAT32) &&
									(fileinfo->cluster >= 0x0ffffff8))) {
				result = DFS_EOF;
			}
			else {
				fileinfo->cluster = fat_get_fat_(fd,
						p_scratch, &bytesread, fileinfo->cluster);
			}
		}
	}

	return result;
}

/*
 * Seek file pointer to a given position
 * This function does not return status - refer to the fileinfo->pointer value
 * to see where the pointer wound up.
 * Requires a SECTOR_SIZE scratch buffer
 */
static void fat_fseek(void *fdsc, uint32_t offset, uint8_t *p_scratch) {
	uint32_t tempint, clastersize;
	p_file_info_t fileinfo;
	fat_file_description_t *fd;

	fd = (fat_file_description_t *) fdsc;

	fileinfo = &fd->fi;

	/* Case 0a - Return immediately for degenerate case */
	if (offset == fileinfo->pointer) {
		return;
	}

	/* Case 0b - Don't allow the user to seek past the end of the file */
	if (offset > fileinfo->filelen) {
		offset = fileinfo->filelen;
		/* NOTE NO RETURN HERE! */
	}

	/*
	 * Case 1 - Simple rewind to start
	 * Note _intentional_ fallthrough from Case 0b above
	 */
	if (offset == 0) {
		fileinfo->cluster = fileinfo->firstcluster;
		fileinfo->pointer = 0;
		return;
	}
	/* Case 2 - Seeking backwards. Need to reset and seek forwards */
	else if (offset < fileinfo->pointer) {
		fileinfo->cluster = fileinfo->firstcluster;
		fileinfo->pointer = 0;
		/* NOTE NO RETURN HERE! */
	}

	clastersize = fileinfo->volinfo->secperclus * SECTOR_SIZE;
	if (div(fileinfo->pointer, clastersize).quot ==
			div(fileinfo->pointer + offset, fileinfo->volinfo->secperclus *
					SECTOR_SIZE).quot) {
		fileinfo->pointer = offset;
	}
	/*Case 3b - Seeking across cluster boundary(ies) */
	else {
		/* round file pointer down to cluster boundary */
		fileinfo->pointer = div(fileinfo->pointer,
				clastersize).quot * clastersize;

		/* seek by clusters */
		while (div(fileinfo->pointer, clastersize).quot !=
				div(fileinfo->pointer + offset,	clastersize).quot) {
			fileinfo->cluster = fat_get_fat_(fd, p_scratch,
					&tempint, fileinfo->cluster);
			/* Abort if there was an error */
			if (fileinfo->cluster == 0x0ffffff7) {
				fileinfo->pointer = 0;
				fileinfo->cluster = fileinfo->firstcluster;
				return;
			}
			fileinfo->pointer += SECTOR_SIZE * fileinfo->volinfo->secperclus;
			offset -= SECTOR_SIZE * fileinfo->volinfo->secperclus;
		}

		/* since we know the cluster is right, we have no more work to do */
		fileinfo->pointer += offset;
	}
}

/*
 * Delete a file
 * p_scratch must point to a sector-sized buffer
 */
static int fat_unlike_file(void *fdsc, uint8_t *path,
		uint8_t *p_scratch) {
	uint32_t cache;
	uint32_t tempclus;
	p_vol_info_t volinfo;
	p_file_info_t fileinfo;
	fat_file_description_t *fd;

	fd = (fat_file_description_t *) fdsc;
	volinfo = &fd->fs->vi;
	fileinfo = &fd->fi;

	cache = 0;

	/* fat_open_file gives us all the information we need to delete it */
	if (DFS_OK != fat_open_file(fd, path, O_RDONLY, p_scratch)) {
		return DFS_NOTFOUND;
	}

	/* First, read the directory sector and delete that entry */
	if (fat_read_sector(fd, p_scratch, fileinfo->dirsector, 1)) {
		return DFS_ERRMISC;
	}
	((p_dir_ent_t) p_scratch)[fileinfo->diroffset].name[0] = 0xe5;
	if (fat_write_sector(fd, p_scratch, fileinfo->dirsector, 1)) {
		return DFS_ERRMISC;
	}

	/* Now follow the cluster chain to free the file space */
	while (!((volinfo->filesystem == FAT12 && fileinfo->firstcluster >= 0x0ff7) ||
			(volinfo->filesystem == FAT16 && fileinfo->firstcluster >= 0xfff7) ||
			(volinfo->filesystem == FAT32 && fileinfo->firstcluster >= 0x0ffffff7))) {
		tempclus = fileinfo->firstcluster;

		fileinfo->firstcluster = fat_get_fat_(fd, p_scratch,
				&cache, fileinfo->firstcluster);

		fat_set_fat_(fd, p_scratch, &cache, tempclus, 0);
	}
	return DFS_OK;
}

/*
 * Delete a file
 * p_scratch must point to a sector-sized buffer
 */
static int fat_unlike_directory(void *fdsc, uint8_t *path,
		uint8_t *p_scratch) {
	uint32_t cache;
	uint32_t tempclus;
	p_vol_info_t volinfo;
	p_file_info_t fileinfo;
	fat_file_description_t *fd;

	fd = (fat_file_description_t *) fdsc;
	volinfo = &fd->fs->vi;
	fileinfo = &fd->fi;

	cache = 0;

	/* fat_open_file gives us all the information we need to delete it */
	if (DFS_OK != fat_open_file(fd, path, O_RDONLY, p_scratch)) {
		return DFS_NOTFOUND;
	}

	/* First, read the directory sector and delete that entry */
	if (fat_read_sector(fd, p_scratch, fileinfo->dirsector, 1)) {
		return DFS_ERRMISC;
	}
	((p_dir_ent_t) p_scratch)[fileinfo->diroffset].name[0] = 0xe5;
	if (fat_write_sector(fd, p_scratch, fileinfo->dirsector, 1)) {
		return DFS_ERRMISC;
	}

	/* Now follow the cluster chain to free the file space */
	while (!((volinfo->filesystem == FAT12 && fileinfo->firstcluster >= 0x0ff7) ||
			(volinfo->filesystem == FAT16 && fileinfo->firstcluster >= 0xfff7) ||
			(volinfo->filesystem == FAT32 && fileinfo->firstcluster >= 0x0ffffff7))) {
		tempclus = fileinfo->firstcluster;

		fileinfo->firstcluster = fat_get_fat_(fd, p_scratch,
				&cache, fileinfo->firstcluster);

		fat_set_fat_(fd, p_scratch, &cache, tempclus, 0);
	}
	return DFS_OK;
}

/*
 * Write an open file
 * You must supply a prepopulated file_info_t as provided by
 * fat_open_file, and a pointer to a SECTOR_SIZE scratch buffer.
 * This function updates the successcount field with the number
 * of bytes actually written.
 */
static uint32_t fat_write_file(void *fdsc, uint8_t *p_scratch,
		uint8_t *buffer, uint32_t *successcount, uint32_t len) {
	uint32_t remain;
	uint32_t result = DFS_OK;
	uint32_t sector;
	uint32_t byteswritten;
	uint32_t lastcluster, nextcluster;
	uint32_t clastersize;
	p_file_info_t fileinfo;
	fat_file_description_t *fd;

	fd = (fat_file_description_t *) fdsc;
	fileinfo = &fd->fi;

	/* Don't allow writes to a file that's open as readonly */
	if (!(fileinfo->mode & O_WRONLY)) {
		return DFS_ERRMISC;
	}

	remain = len;
	*successcount = 0;
	clastersize = fileinfo->volinfo->secperclus * SECTOR_SIZE;

	while (remain && result == DFS_OK) {
		/*
		 * This is a bit complicated. The sector we want to read is addressed
		 * at a cluster granularity by  the fileinfo->cluster member.
		 * The file pointer tells us how many extra sectors to add to that
		 * number.
		 */
		sector = fileinfo->volinfo->dataarea +
		  ((fileinfo->cluster - 2) * fileinfo->volinfo->secperclus) +
		  div(div(fileinfo->pointer, clastersize).rem, SECTOR_SIZE).quot;

		/* Case 1 - File pointer is not on a sector boundary */
		if (div(fileinfo->pointer, SECTOR_SIZE).rem) {
			uint16_t tempsize;

			/* We always have to go through scratch in this case */
			result = fat_read_sector(fd, p_scratch, sector, 1);

			/*
			 * This is the number of bytes that we don't want to molest in the
			 * scratch sector just read.
			 */
			tempsize = div(fileinfo->pointer, SECTOR_SIZE).rem;

			/*
			 * Case 1A - We are writing the entire remainder of the sector.
			 * After this point, all passes through the read loop will be
			 * aligned on a sector boundary, which allows us to go through the
			 * optimal path
			 * 2A below.
			 */
		   	if (remain >= SECTOR_SIZE - tempsize) {
				memcpy(p_scratch + tempsize, buffer, SECTOR_SIZE - tempsize);
				if (!result) {
					result = fat_write_sector(fd, p_scratch, sector, 1);
				}

				byteswritten = SECTOR_SIZE - tempsize;
				buffer += SECTOR_SIZE - tempsize;
				fileinfo->pointer += SECTOR_SIZE - tempsize;
				if (fileinfo->filelen < fileinfo->pointer) {
					fileinfo->filelen = fileinfo->pointer;
				}
				remain -= SECTOR_SIZE - tempsize;
			}
			/* Case 1B - This concludes the file write operation */
			else {
				memcpy(p_scratch + tempsize, buffer, remain);
				if (!result) {
					result = fat_write_sector(fd, p_scratch, sector, 1);
				}

				buffer += remain;
				fileinfo->pointer += remain;
				if (fileinfo->filelen < fileinfo->pointer) {
					fileinfo->filelen = fileinfo->pointer;
				}
				byteswritten = remain;
				remain = 0;
			}
		} /* case 1 */
		/* Case 2 - File pointer is on sector boundary */
		else {
			/* Case 2A - We have at least one more full sector to write and
			 * don't have to go through the scratch buffer. You could insert
			 * optimizations here to write multiple sectors at a time, if you
			 * were thus inclined. Refer to similar notes in fat_read_file.
			 */
			if (remain >= SECTOR_SIZE) {
				result = fat_write_sector(fd, buffer, sector, 1);
				remain -= SECTOR_SIZE;
				buffer += SECTOR_SIZE;
				fileinfo->pointer += SECTOR_SIZE;
				if (fileinfo->filelen < fileinfo->pointer) {
					fileinfo->filelen = fileinfo->pointer;
				}
				byteswritten = SECTOR_SIZE;
			}
			/*
			 * Case 2B - We are only writing a partial sector and potentially
			 * need to go through the scratch buffer.
			 */
			else {
				/* If the current file pointer is not yet at or beyond the file
				 * length, we are writing somewhere in the middle of the file
				 * and need to load the original sector to do
				 * a read-modify-write.
				 */
				if (fileinfo->pointer < fileinfo->filelen) {
					result = fat_read_sector(fd, p_scratch, sector, 1);
					if (!result) {
						memcpy(p_scratch, buffer, remain);
						result = fat_write_sector(fd, p_scratch, sector, 1);
					}
				}
				else {
					memset(p_scratch, 0, SECTOR_SIZE);
					memcpy(p_scratch, buffer, remain);
					result = fat_write_sector(fd, p_scratch, sector, 1);
				}

				buffer += remain;
				fileinfo->pointer += remain;
				if (fileinfo->filelen < fileinfo->pointer) {
					fileinfo->filelen = fileinfo->pointer;
				}
				byteswritten = remain;
				remain = 0;
			}
		}

		*successcount += byteswritten;

		/* check to see if we stepped over a cluster boundary */
		if (div(fileinfo->pointer - byteswritten, clastersize).quot !=
				div(fileinfo->pointer, clastersize).quot) {

		  	/* We've transgressed into another cluster. If we were already
		  	 * at EOF, we need to allocate a new cluster.
		  	 * An act of minor evil - we use byteswritten as a scratch integer,
		  	 * knowing that its value is not used after updating *successcount
		  	 * above
		  	 */
		  	byteswritten = 0;

			lastcluster = fileinfo->cluster;
			fileinfo->cluster = fat_get_fat_(fd, p_scratch,
					&byteswritten, fileinfo->cluster);

			/* Allocate a new cluster? */
			if (((fileinfo->volinfo->filesystem == FAT12) &&
					(fileinfo->cluster >= 0xff8)) ||
					((fileinfo->volinfo->filesystem == FAT16) &&
					(fileinfo->cluster >= 0xfff8)) ||
					((fileinfo->volinfo->filesystem == FAT32) &&
					(fileinfo->cluster >= 0x0ffffff8))) {
			  	uint32_t tempclus;

				tempclus = fat_get_free_fat_(fd, p_scratch);
				byteswritten = 0; /* invalidate cache */
				if (tempclus == 0x0ffffff7) {
					return DFS_ERRMISC;
				}
				/* Link new cluster onto file */
				fat_set_fat_(fd, p_scratch, &byteswritten,
						lastcluster, tempclus);
				fileinfo->cluster = tempclus;

				/* Mark newly allocated cluster as end of chain */
				switch(fileinfo->volinfo->filesystem) {
					case FAT12:		tempclus = 0xfff;	break;
					case FAT16:		tempclus = 0xffff;	break;
					case FAT32:		tempclus = 0x0fffffff;	break;
					default:		return DFS_ERRMISC;
				}
				fat_set_fat_(fd, p_scratch, &byteswritten,
						fileinfo->cluster, tempclus);

				result = DFS_OK;
			}
		}
	}
	    /* If cleared, then mark free clusters*/
		if(fileinfo->filelen > fileinfo->pointer) {
			if (div(fileinfo->filelen, clastersize).quot !=
				div(fileinfo->pointer, clastersize).quot) {

				byteswritten = 0;/* invalidate cache */
				nextcluster = fat_get_fat_(fd, p_scratch,
						&byteswritten, fileinfo->cluster);

				/* Mark last cluster as end of chain */
				switch(fileinfo->volinfo->filesystem) {
					case FAT12:		lastcluster = 0xfff;	break;
					case FAT16:		lastcluster = 0xfff;	break;
					case FAT32:		lastcluster = 0x0fffffff;	break;
					default:		return DFS_ERRMISC;
				}
				fat_set_fat_(fd, p_scratch, &byteswritten,
						fileinfo->cluster, lastcluster);

				/* Now follow the cluster chain to free the file space */
				while (!((fileinfo->volinfo->filesystem == FAT12 &&
						nextcluster >= 0x0ff7) ||
						(fileinfo->volinfo->filesystem == FAT16 &&
						nextcluster >= 0xfff7) ||
						(fileinfo->volinfo->filesystem == FAT32 &&
						nextcluster >= 0x0ffffff7))) {
					lastcluster = nextcluster;

					nextcluster = fat_get_fat_(fd, p_scratch,
							&byteswritten, nextcluster);

					fat_set_fat_(fd, p_scratch, &byteswritten, lastcluster, 0);
				}

			}
		}

		fileinfo->filelen = fileinfo->pointer;

		/* Update directory entry */
		if (fat_read_sector(fd, p_scratch, fileinfo->dirsector, 1)) {
			return DFS_ERRMISC;
		}

		((p_dir_ent_t) p_scratch)[fileinfo->diroffset].filesize_0 =
				fileinfo->filelen & 0xff;

		((p_dir_ent_t) p_scratch)[fileinfo->diroffset].filesize_1 =
				(fileinfo->filelen & 0xff00) >> 8;

		((p_dir_ent_t) p_scratch)[fileinfo->diroffset].filesize_2 =
				(fileinfo->filelen & 0xff0000) >> 16;

		((p_dir_ent_t) p_scratch)[fileinfo->diroffset].filesize_3 =
				(fileinfo->filelen & 0xff000000) >> 24;

		if (fat_write_sector(fd, p_scratch, fileinfo->dirsector, 1)) {
			return DFS_ERRMISC;
		}

	return result;
}

static int fat_read_sector(void *fdsc, uint8_t *buffer,
		uint32_t sector, uint32_t count) {
	fat_file_description_t *fd;

	fd = (fat_file_description_t *) fdsc;

	if(0 > block_dev_read(fd->fs->dev_id, (char *) buffer, count * SECTOR_SIZE, sector)) {
		return DFS_ERRMISC;
	}
	else {
		return DFS_OK;
	}
}

static int fat_write_sector(void *fdsc, uint8_t *buffer,
		uint32_t sector, uint32_t count) {
	fat_file_description_t *fd;

	fd = (fat_file_description_t *) fdsc;

	if(0 > block_dev_write(fd->fs->dev_id, (char *) buffer, count * SECTOR_SIZE, sector)) {
		return DFS_ERRMISC;
	}
	else {
		return DFS_OK;
	}
}

static int fatfs_root_create(void *fdes) {
	uint32_t cluster;
	p_vol_info_t volinfo;
	p_file_info_t fileinfo;
	uint32_t pstart, psize;
	uint8_t pactive, ptype;
	dir_info_t di;
	dir_ent_t de;
	fat_file_description_t *fd;

	fd = (fat_file_description_t *) fdes;

	fileinfo = &fd->fi;
	volinfo = (p_vol_info_t) &fd->fs->vi;

	/* Obtain pointer to first partition on first (only) unit */
	pstart = fat_get_ptn_start(fd, sector_buff, 0, &pactive, &ptype, &psize);
	if (pstart == 0xffffffff) {
		/*printf("Cannot find first partition\n"); */
		return -1;
	}

	if (fat_get_vol_info(fd, sector_buff, pstart)) {
		/* printf("Error getting volume information\n"); */
		return -1;
	}
	di.p_scratch = sector_buff;

	/* Locate or create a directory entry for this file */
	if (DFS_OK != fat_get_free_dir_ent(fd, (uint8_t *)ROOT_DIR, &di, &de)) {
		return DFS_ERRMISC;
	}

	/* put sane values in the directory entry */
	memset(&de, 0, sizeof(de));
	memcpy(de.name, "/ROOT       ", MSDOS_NAME);
	de.attr = ATTR_DIRECTORY;
	set_filetime(&de);

	/* allocate a starting cluster for the directory entry */
	cluster = fat_get_free_fat_(fd, sector_buff);

	de.startclus_l_l = cluster & 0xff;
	de.startclus_l_h = (cluster & 0xff00) >> 8;
	de.startclus_h_l = (cluster & 0xff0000) >> 16;
	de.startclus_h_h = (cluster & 0xff000000) >> 24;

	/* update file_info_t for our caller's sake */
	fileinfo->volinfo = volinfo;
	fileinfo->pointer = 0;
	fileinfo->dirsector = volinfo->rootdir;

	fileinfo->diroffset = 0;
	fileinfo->cluster = cluster;
	fileinfo->firstcluster = cluster;
	fileinfo->filelen = 0;
	fileinfo->mode = O_WRONLY;

	/*
	 * write the directory entry
	 * note that we no longer have the sector containing the directory
	 * entry, tragically, so we have to re-read it
	 */

	if (fat_read_sector(fd, sector_buff, fileinfo->dirsector, 1)) {
		return DFS_ERRMISC;
	}
	memcpy(&(((p_dir_ent_t) sector_buff)[0]), &de, sizeof(dir_ent_t));

	if (fat_write_sector(fd, sector_buff, fileinfo->dirsector, 1)) {
		return DFS_ERRMISC;
	}
	/* Mark newly allocated cluster as end of chain */
	switch(volinfo->filesystem) {
		case FAT12:		cluster = 0xfff;	break;
		case FAT16:		cluster = 0xffff;	break;
		case FAT32:		cluster = 0x0fffffff;	break;
		default:		return DFS_ERRMISC;
	}
	psize = 0;
	fat_set_fat_(fd, sector_buff, &psize, fileinfo->cluster, cluster);

	return DFS_OK;
}

static int fat_mount_files (void *dir_node) {
	uint32_t cluster;
	node_t *node, *root_node;
	uint32_t pstart, psize;
	uint8_t pactive, ptype;
	dir_info_t di;
	dir_ent_t de;
	fat_file_description_t *fd, *root_fd;
	char full_path[MAX_LENGTH_PATH_NAME];
	uint8_t name[MSDOS_NAME + 2];

	root_node = (node_t *)dir_node;
	root_fd = (fat_file_description_t *) root_node->fd;

	/* Obtain pointer to first partition */
	pstart = fat_get_ptn_start(root_fd, sector_buff, 0, &pactive, &ptype, &psize);
	if (pstart == 0xffffffff) {
		return -1;
	}
	if (fat_get_vol_info(root_fd, sector_buff, pstart)) {
		return -1;
	}
	di.p_scratch = sector_buff;
	if (fat_open_dir(root_fd, (uint8_t *) ROOT_DIR, &di)) {
		return -EBUSY;
	}
	/* move out from first root directory entry table*/
	cluster = fat_get_next(root_fd, &di, &de);

	while(DFS_EOF != (cluster = fat_get_next(root_fd, &di, &de))) {
		/* after fat_get_next de.name[0]=0, if it is not a valid name */
		if(0 != de.name[0]) {
			fat_dir_to_canonical(name, de.name, de.attr & ATTR_DIRECTORY);
			/* Create node and file descriptor*/
			memset(full_path, 0, sizeof(full_path));
			strcpy(full_path, (const char *) root_fd->fs->root_name);
			strcat(full_path, "/");
			strcat (full_path, (const char *) name);

			if(NULL == (node = vfs_add_path (full_path, NULL))) {
				return -ENOMEM;
			}
			if(NULL == (fd = pool_alloc(&fat_file_pool))) {
				return -ENOMEM;
			}
			fd->fs = root_fd->fs;
			node->fs_type = &fatfs_drv;
			node->dev_id = root_node->dev_id;
			node->fd = (void *)fd;

			if ((ATTR_DIRECTORY & de.attr) == ATTR_DIRECTORY) {
				node->properties = DIRECTORY_NODE_TYPE;
				if ((0 != strncmp((char *) de.name, ".  ", 3)) &&
					(0 != strncmp((char *) de.name, ".. ", 3))) {
					fat_create_dir_entry(full_path);
				}
			}
			else {
				node->properties = FILE_NODE_TYPE;
			}
		}
	}
	return DFS_OK;
}

static int fat_create_dir_entry(char *dir_name) {
	uint32_t cluster;
	node_t *parent_node, *node;
	fat_file_description_t *parent_fd, *fd;
	dir_info_t di;
	dir_ent_t de;

	char full_path[MAX_LENGTH_PATH_NAME];
	uint8_t *rcv_buf;
	uint8_t name[MSDOS_NAME];

	if (NULL == (parent_node = vfs_find_node(dir_name, NULL))) {
		return -ENODEV;/*device not found*/
	}

	parent_fd = (fat_file_description_t *) parent_node->fd;

	if(NULL == (rcv_buf = page_alloc(__phymem_allocator, 1))) {
		return -ENOMEM;
	}
	memset(rcv_buf, 0, sizeof(rcv_buf));
	di.p_scratch = rcv_buf;

	cut_mount_dir(dir_name, (char *)parent_fd->fs->root_name);
	if (fat_open_dir(parent_fd, (uint8_t *) dir_name, &di)) {
		page_free(__phymem_allocator, rcv_buf, 1);
		return -ENODEV;
	}

	while(DFS_EOF != (cluster = fat_get_next(parent_fd, &di, &de))) {
		if(0 != de.name[0]) {
			fat_dir_to_canonical(name, de.name, de.attr & ATTR_DIRECTORY);
			/* Create node and file descriptor*/
			memset(full_path, 0, sizeof(full_path));
			strcpy(full_path, (const char *) parent_fd->fs->root_name);
			strcat(full_path, dir_name);
			strcat(full_path, "/");
			strncat (full_path, (const char *) name, MSDOS_NAME);

			if(NULL == (node = vfs_add_path (full_path, NULL))) {
				return -ENOMEM;
			}
			if(NULL == (fd = pool_alloc(&fat_file_pool))) {
				return -ENOMEM;
			}
			fd->fs = parent_fd->fs;
			node->fs_type = &fatfs_drv;
			node->dev_id = parent_node->dev_id;
			node->fd = (void *)fd;

			if ((ATTR_DIRECTORY & de.attr) == ATTR_DIRECTORY) {
				node->properties = DIRECTORY_NODE_TYPE;
				if ((0 != strncmp((char *) de.name, ".  ", 3)) &&
					(0 != strncmp((char *) de.name, ".. ", 3))) {
					fat_create_dir_entry(full_path);
				}
			}
			else {
				node->properties = FILE_NODE_TYPE;
			}
		}
	}
	page_free(__phymem_allocator, rcv_buf, 1);
	return 0;
}

/* File operations */

static void *fatfs_fopen(struct file_desc *desc,  const char *mode);
static int fatfs_fclose(struct file_desc *desc);
static size_t fatfs_fread(void *buf, size_t size, size_t count, void *file);
static size_t fatfs_fwrite(const void *buf, size_t size, size_t count,
		void *file);
static int fatfs_fseek(void *file, long offset, int whence);
static int fatfs_ioctl(void *file, int request, va_list args);

static file_operations_t fatfs_fop = { fatfs_fopen, fatfs_fclose, fatfs_fread,
		fatfs_fwrite, fatfs_fseek, fatfs_ioctl, NULL };
/*
 * file_operation
 */
static void *fatfs_fopen(struct file_desc *desc, const char *mode) {
	node_t *nod;
	uint8_t _mode;
	uint8_t path [MAX_LENGTH_PATH_NAME];
	fat_file_description_t *fd;

	nod = desc->node;
	fd = (fat_file_description_t *)nod->fd;

	if ('r' == *mode) {
		_mode = O_RDONLY;
	}
	else if ('w' == *mode) {
		_mode = O_WRONLY;
	}
	else {
		_mode = O_RDONLY;
	}

	set_path ((char *) path, nod);
	cut_mount_dir((char *) path, (char *) fd->fs->root_name);

	if(DFS_OK == fat_open_file(fd, (uint8_t *)path, _mode, sector_buff)) {
		return desc;
	}
	return NULL;
}

static int fatfs_fseek(void *file, long offset, int whence) {
	struct file_desc *desc;
	fat_file_description_t *fd;
	uint32_t curr_offset;

	curr_offset = offset;

	desc = (struct file_desc *) file;
	fd = (fat_file_description_t *)desc->node->fd;

	switch (whence) {
	case SEEK_SET:
		break;
	case SEEK_CUR:
		curr_offset += fd->fi.pointer;
		break;
	case SEEK_END:
		curr_offset = fd->fi.filelen + offset;
		break;
	default:
		return -1;
	}

	fat_fseek(fd, curr_offset, sector_buff);
	return 0;
}

static int fatfs_fclose(struct file_desc *desc) {
	return 0;
}

static size_t fatfs_fread(void *buf, size_t size, size_t count, void *file) {
	size_t size_to_read;
	struct file_desc *desc;
	size_t rezult;
	fat_file_description_t *fd;

<<<<<<< HEAD
	fd = (fat_file_description_t *) fdsc;
	if(0 > block_dev_read(fd->fs->dev_id, (char *) buffer, count * SECTOR_SIZE, sector)) {
		return DFS_ERRMISC;
	}
	else {
		return DFS_OK;
=======
	size_to_read = size * count;
	desc = (struct file_desc *) file;
	fd = (fat_file_description_t *)desc->node->fd;

	rezult = fat_read_file(fd, sector_buff, buf, &bytecount, size_to_read);
	if (DFS_OK == rezult) {
		return bytecount;
>>>>>>> 4ed3845b
	}
	return rezult;
}

static size_t fatfs_fwrite(const void *buf, size_t size,
	size_t count, void *file) {
	size_t size_to_write;
	struct file_desc *desc;
	size_t rezult;
	fat_file_description_t *fd;

<<<<<<< HEAD
	fd = (fat_file_description_t *) fdsc;
	if(0 > block_dev_write(fd->fs->dev_id, (char *) buffer, count * SECTOR_SIZE, sector)) {
		return DFS_ERRMISC;
	}
	else {
		return DFS_OK;
=======
	size_to_write = size * count;
	desc = (struct file_desc *) file;

	fd = (fat_file_description_t *)desc->node->fd;

	rezult = fat_write_file(fd, sector_buff, (uint8_t *)buf,
			&bytecount, size_to_write);
	if (DFS_OK == rezult) {
		return bytecount;
>>>>>>> 4ed3845b
	}
	return rezult;
}

static int fatfs_ioctl(void *file, int request, va_list args) {
	return 0;
}


static int fat_mount_files (void *dir_node);
static int fatfs_create_file(void *par);
static int fat_create_dir_entry (char *dir_name);
static int fatfs_partition (void *fdes);
static int fatfs_root_create(void *fdesc);
static int fat_unlike_file(void *fd, uint8_t *path, uint8_t *scratch);
static int fat_unlike_directory(void *fd, uint8_t *path, uint8_t *scratch);

/* File system operations */

static int fatfs_init(void * par);
static int fatfs_format(void * dev);
static int fatfs_mount(void * par);
static int fatfs_create(void *par);
static int fatfs_delete(const char *fname);

static fsop_desc_t fatfs_fsop = { fatfs_init, fatfs_format, fatfs_mount,
		fatfs_create, fatfs_delete };

static fs_drv_t fatfs_drv = { "vfat", &fatfs_fop, &fatfs_fsop };

static int fatfs_init(void * par) {
	return 0;
}

static int fatfs_format(void *path) {
	node_t *nod;
	fat_fs_description_t *fs_des;
	fat_file_description_t *fd;

	if (NULL == (nod = vfs_find_node((char *) path, NULL))) {
		return -ENODEV;/*device not found*/
	}

	if((NULL == (fs_des = pool_alloc(&fat_fs_pool))) ||
			(NULL == (fd = pool_alloc(&fat_file_pool)))) {
		return -ENOMEM;
	}
	fs_des->dev_id = nod->dev_id;
	strcpy((char *) fs_des->root_name, "\0");

	fd->fs = fs_des;
	nod->fs_type = &fatfs_drv;
	nod->file_info = (void *) &fatfs_fop;
	nod->fd = (void *)fd;

	fatfs_partition(fd);
	fatfs_root_create(fd);

	return 0;
}

static int fatfs_mount(void *par) {
	mount_params_t *params;
	node_t *dir_node, *dev_node;
	fat_file_description_t *fd, *dev_fd;

	params = (mount_params_t *) par;
	dev_node = params->dev_node;
	if (NULL == (dir_node = vfs_find_node(params->dir, NULL))) {
		/*FIXME: usually mount doesn't create a directory*/
		if (NULL == (dir_node = vfs_add_path (params->dir, NULL))) {
			return -ENODEV;/*device not found*/
		}
		dir_node->properties = DIRECTORY_NODE_TYPE;
	}

	/* If dev_node created, but not attached to the filesystem driver */
	if (NULL == (dev_fd = (fat_file_description_t *) dev_node->fd)) {
		if((NULL == (dev_fd = pool_alloc(&fat_file_pool))) ||
				(NULL == (dev_fd->fs = pool_alloc(&fat_fs_pool)))) {
			return -ENOMEM;
		}
		dev_node->fd = dev_fd;
		dev_fd->fs->dev_id = dev_node->dev_id;
		dev_node->file_info = (void *) &fatfs_fop;
	}

	strcpy((char *) dev_fd->fs->root_name, params->dir);

	if(NULL == (fd = pool_alloc(&fat_file_pool))) {
		return -ENOMEM;
	}

	fd->fs = dev_fd->fs;
	//fd->fs->devnum = dev_node->dev_id;
	dir_node->fs_type = &fatfs_drv;
	dir_node->fd = (void *) fd;

	return fat_mount_files(dir_node);
}

static int fatfs_create(void *par) {
	file_create_param_t *param;
	fat_file_description_t *fd, *parents_fd;
	node_t *node, *parents_node;
	int node_quantity;

	param = (file_create_param_t *) par;

	node = (node_t *)param->node;
	parents_node = (node_t *)param->parents_node;
	parents_fd = (fat_file_description_t *) parents_node->fd;

	if (DIRECTORY_NODE_TYPE == (node->properties & DIRECTORY_NODE_TYPE)) {
		node_quantity = 3; /* need create . and .. directory */
	}
	else {
		node_quantity = 1;
	}

	for (int count = 0; count < node_quantity; count ++) {
		if(0 < count) {
			if(1 == count) {
				strcat(param->path, "/.");
			}
			else if(2 == count) {
				strcat(param->path, ".");
			}
			if(NULL == (node = vfs_add_path (param->path, NULL))) {
				return -ENOMEM;
			}
<<<<<<< HEAD
			fd->fs = root_fd->fs;
			node->fs_type = &fatfs_drv;
			node->dev_id = root_node->dev_id;
			node->fd = (void *)fd;
=======
		}
>>>>>>> 4ed3845b

		if(NULL == (fd = pool_alloc(&fat_file_pool))) {
			return -ENOMEM;
		}
		fd->fs = parents_fd->fs;
		node->fs_type = &fatfs_drv;
		node->dev_id = parents_node->dev_id;
		node->fd = (void *)fd;

		/*
		 * fatfs_create_file called only once for the newly created directory.
		 * Creation of dir . and .. occurs into the function fatfs_create_file.
		 */
		if(0 >= count) {
			fatfs_create_file(par);
		}
	}
	/* cut /.. from end of PATH, if need */
	if (1 < node_quantity) {
		param->path[strlen(param->path) - 3] = '\0';
	}

	return 0;
}

static int fatfs_delete(const char *fname) {
	fat_file_description_t *fd;
	node_t *nod, *pointnod;
	char path [MAX_LENGTH_PATH_NAME];

	if(NULL == (nod = vfs_find_node(fname, NULL))) {
		return -1;
	}
	fd = (fat_file_description_t *)nod->fd;

	set_path (path, nod);

	/* need delete "." and ".." node for directory */
	if (DIRECTORY_NODE_TYPE == (nod->properties & DIRECTORY_NODE_TYPE)) {

		strcat(path, "/.");
		pointnod = vfs_find_node(path, NULL);
		vfs_del_leaf(pointnod);

		strcat(path, ".");
		pointnod = vfs_find_node(path, NULL);
		vfs_del_leaf(pointnod);

<<<<<<< HEAD
			if(NULL == (node = vfs_add_path (full_path, NULL))) {
				return -ENOMEM;
			}
			if(NULL == (fd = pool_alloc(&fat_file_pool))) {
				return -ENOMEM;
			}
			fd->fs = parent_fd->fs;
			node->fs_type = &fatfs_drv;
			node->dev_id = parent_node->dev_id;
			node->fd = (void *)fd;
=======
		path[strlen(path) - 3] = '\0';
	}
>>>>>>> 4ed3845b

	/* remove the root name to give a name to fat filesystem name*/
	cut_mount_dir(path, (char *) fd->fs->root_name);
	/* delete filesystem descriptor when delete root dir*/
	if(0 == *path) {
		pool_free(&fat_fs_pool, fd->fs);
	}
	else {
		if (DIRECTORY_NODE_TYPE == (nod->properties & DIRECTORY_NODE_TYPE)) {
			if(fat_unlike_directory(fd, (uint8_t *) path,
				(uint8_t *) sector_buff)) {
				return -1;
			}
		}
		else {
			/* delete file from fat fs*/
			if(fat_unlike_file(fd, (uint8_t *) path,
				(uint8_t *) sector_buff)) {
				return -1;
			}
		}
	}
	pool_free(&fat_file_pool, fd);

	vfs_del_leaf(nod);
	return 0;
}

const fs_drv_t *fatfs_get_fs(void) {
    return &fatfs_drv;
}

DECLARE_FILE_SYSTEM_DRIVER(fatfs_drv);
<|MERGE_RESOLUTION|>--- conflicted
+++ resolved
@@ -214,30 +214,6 @@
 		  (((uint32_t) lbr->bpb.sectors_l_3) << 24);
 	}
 
-<<<<<<< HEAD
-	if((NULL == (fs_des = pool_alloc(&fat_fs_pool))) ||
-			(NULL == (fd = pool_alloc(&fat_file_pool)))) {
-		return -ENOMEM;
-	}
-	fs_des->dev_id = nod->dev_id;
-	strcpy((char *) fs_des->root_name, "\0");
-
-	fd->fs = fs_des;
-	nod->fs_type = &fatfs_drv;
-	nod->file_info = (void *) &fatfs_fop;
-	nod->fd = (void *)fd;
-
-	fatfs_partition(fd);
-	fatfs_root_create(fd);
-
-	return 0;
-}
-
-static int fatfs_mount(void *par) {
-	mount_params_t *params;
-	node_t *dir_node, *dev_node;
-	fat_file_description_t *fd, *dev_fd;
-=======
 	/**
 	 * If secperfat is 0, we must be in a FAT32 volume; get secperfat
 	 * from the FAT32 EBPB. The volume label and system ID string are also
@@ -250,23 +226,10 @@
 		  (((uint32_t) lbr->ebpb.ebpb32.fatsize_1) << 8) |
 		  (((uint32_t) lbr->ebpb.ebpb32.fatsize_2) << 16) |
 		  (((uint32_t) lbr->ebpb.ebpb32.fatsize_3) << 24);
->>>>>>> 4ed3845b
 
 		memcpy(volinfo->label, lbr->ebpb.ebpb32.label, MSDOS_NAME);
 		volinfo->label[11] = 0;
 
-<<<<<<< HEAD
-	/* If dev_node created, but not attached to the filesystem driver */
-	if (NULL == (dev_fd = (fat_file_description_t *) dev_node->fd)) {
-		if((NULL == (dev_fd = pool_alloc(&fat_file_pool))) ||
-				(NULL == (dev_fd->fs = pool_alloc(&fat_fs_pool)))) {
-			return -ENOMEM;
-		}
-		dev_node->fd = dev_fd;
-		dev_fd->fs->dev_id = dev_node->dev_id;
-		dev_node->file_info = (void *) &fatfs_fop;
-=======
->>>>>>> 4ed3845b
 	}
 	else {
 		memcpy(volinfo->label, lbr->ebpb.ebpb.label, MSDOS_NAME);
@@ -274,24 +237,9 @@
 
 	}
 
-<<<<<<< HEAD
-	fd->fs = dev_fd->fs;
-	dir_node->fs_type = &fatfs_drv;
-	dir_node->fd = (void *) fd;
-
-	return fat_mount_files(dir_node);
-}
-
-static int fatfs_create(void *par) {
-	file_create_param_t *param;
-	fat_file_description_t *fd, *parents_fd;
-	node_t *node, *parents_node;
-	int node_quantity;
-=======
 	/* note: if rootentries is 0, we must be in a FAT32 volume. */
 	volinfo->rootentries =  (uint16_t) lbr->bpb.rootentries_l |
 		  (((uint16_t) lbr->bpb.rootentries_h) << 8);
->>>>>>> 4ed3845b
 
 	/* after extracting raw info we perform some useful precalculations */
 	volinfo->fat1 = startsector + volinfo->reservedsecs;
@@ -315,29 +263,6 @@
 		  (((uint32_t) lbr->ebpb.ebpb32.root_3) << 24);
 	}
 
-<<<<<<< HEAD
-	for (int count = 0; count < node_quantity; count ++) {
-		if(0 < count) {
-			if(1 == count) {
-				strcat(param->path, "/.");
-			}
-			else if(2 == count) {
-				strcat(param->path, ".");
-			}
-			if(NULL == (node = vfs_add_path (param->path, NULL))) {
-				return -ENOMEM;
-			}
-			node->properties = DIRECTORY_NODE_TYPE;
-		}
-
-		if(NULL == (fd = pool_alloc(&fat_file_pool))) {
-			return -ENOMEM;
-		}
-		fd->fs = parents_fd->fs;
-		node->fs_type = &fatfs_drv;
-		node->dev_id = parents_node->dev_id;
-		node->fd = (void *)fd;
-=======
 	/*
 	 * Calculate number of clusters in data area and infer FAT type from
 	 * this information.
@@ -350,7 +275,6 @@
 		volinfo->numclusters =
 				(volinfo->numsecs - volinfo->dataarea) / volinfo->secperclus;
 	}
->>>>>>> 4ed3845b
 
 	/* try to set FAT type by filesystem ID */
 	if ((0 == strcmp ((const char *)lbr->ebpb.ebpb.system, "FAT12")) ||
@@ -469,138 +393,9 @@
 			result = result & 0xfff;
 		}
 	}
-<<<<<<< HEAD
-	pool_free(&fat_file_pool, fd);
-
-	vfs_del_leaf(nod);
-	return 0;
-}
-
-#define LABEL "EMBOX_DISK\0"
-#define SYSTEM "FAT12"
-
-char bootcode[130] =
-	{ 0x0e, 0x1f, 0xbe, 0x5b, 0x7c, 0xac, 0x22, 0xc0, 0x74, 0x0b,
-	  0x56, 0xb4, 0x0e, 0xbb, 0x07, 0x00, 0xcd, 0x10, 0x5e, 0xeb,
-	  0xf0, 0x32, 0xe4, 0xcd, 0x16, 0xcd, 0x19, 0xeb, 0xfe, 0x54,
-	  0x68, 0x69, 0x73, 0x20, 0x69, 0x73, 0x20, 0x6e, 0x6f, 0x74,
-	  0x20, 0x61, 0x20, 0x62, 0x6f, 0x6f, 0x74, 0x61, 0x62, 0x6c,
-	  0x65, 0x20, 0x64, 0x69, 0x73, 0x6b, 0x2e, 0x20, 0x20, 0x50,
-	  0x6c, 0x65, 0x61, 0x73, 0x65, 0x20, 0x69, 0x6e, 0x73, 0x65,
-	  0x72, 0x74, 0x20, 0x61, 0x20, 0x62, 0x6f, 0x6f, 0x74, 0x61,
-	  0x62, 0x6c, 0x65, 0x20, 0x66, 0x6c, 0x6f, 0x70, 0x70, 0x79,
-	  0x20, 0x61, 0x6e, 0x64, 0x0d, 0x0a, 0x70, 0x72, 0x65, 0x73,
-	  0x73, 0x20, 0x61, 0x6e, 0x79, 0x20, 0x6b, 0x65, 0x79, 0x20,
-	  0x74, 0x6f, 0x20, 0x74, 0x72, 0x79, 0x20, 0x61, 0x67, 0x61,
-	  0x69, 0x6e, 0x20, 0x2e, 0x2e, 0x2e, 0x20, 0x0d, 0x0a, 0x00 };
-
-int fatfs_partition(void *fdes) {
-	lbr_t lbr;
-	size_t num_sect;
-	uint16_t bytepersec, secperfat, rootentries;
-	fat_file_description_t *fd;
-
-	fd = (fat_file_description_t *) fdes;
-
-	memset ((void *)&lbr.jump, 0x00, SECTOR_SIZE); /* set all by ZERO */
-	lbr.jump[0] = 0xeb;
-	lbr.jump[1] = 0x3c;
-	lbr.jump[2] = 0x90;
-	memset ((void *)&lbr.oemid, 0x45, 0x08); /* EEEEEEEE */
-	bytepersec = SECTOR_SIZE;
-	lbr.bpb.bytepersec_l = (uint8_t)(bytepersec & 0xFF);
-	lbr.bpb.bytepersec_h = (uint8_t)((bytepersec & 0xFF00) >> 8);
-	lbr.bpb.secperclus = 0x04;
-	lbr.bpb.reserved_l = 0x01; /* reserved sectors */
-	lbr.bpb.numfats = 0x02;/* 2 FAT copy */
-	lbr.bpb.mediatype = 0xF8;
-	lbr.bpb.secpertrk_l = 0x3f;
-	lbr.bpb.heads_l = 0xff;
-	lbr.sig_55 = 0x55;
-	lbr.sig_aa = 0xAA;
-	memcpy(lbr.ebpb.ebpb.system + 8, bootcode, 130);
-
-	num_sect = block_dev(fd->fs->dev_id)->size / bytepersec;
-	if (0xFFFF > num_sect)	{
-		lbr.bpb.sectors_s_l = (uint8_t)(0x00000FF & num_sect);
-		lbr.bpb.sectors_s_h = (uint8_t)(0x00000FF & (num_sect >> 8));
-	}
-	else {
-		lbr.bpb.sectors_l_0 = (uint8_t)(0x00000FF & num_sect );
-		lbr.bpb.sectors_l_1 = (uint8_t)(0x00000FF & (num_sect >> 8));
-		lbr.bpb.sectors_l_2 = (uint8_t)(0x00000FF & (num_sect >> 16));
-		lbr.bpb.sectors_l_3 = (uint8_t)(0x00000FF & (num_sect >> 24));
-	}
-
-	secperfat = (uint16_t)(0xFFFF & (num_sect / bytepersec));
-	if(0 == secperfat) {
-		secperfat++;
-	}
-	lbr.bpb.secperfat_l = (uint8_t)(0x00FF & secperfat );
-	lbr.bpb.secperfat_h = (uint8_t)(0x00FF & (secperfat >> 8));
-	rootentries = 0x0200; /* 512 for FAT16 */
-	lbr.bpb.rootentries_l = (uint8_t)(0x00FF & rootentries );
-	lbr.bpb.rootentries_h = (uint8_t)(0x00FF & (rootentries >> 8));
-	lbr.ebpb.ebpb.signature = 0x29;
-	lbr.ebpb.ebpb.serial_0 = 0x81;
-	lbr.ebpb.ebpb.serial_1 = 0xdb;
-	lbr.ebpb.ebpb.serial_2 = 0xf7;
-	lbr.ebpb.ebpb.serial_3 = 0xbb;
-	strcpy ((void *)&lbr.ebpb.ebpb.label, LABEL);
-	strcpy ((void *)&lbr.ebpb.ebpb.system, SYSTEM);
-	memcpy ((void *)&sector_buff[0], (void *)&lbr, SECTOR_SIZE);
-
-	return fat_write_sector(fd, sector_buff, 0, 1);
-}
-
-
-const fs_drv_t *fatfs_get_fs(void) {
-    return &fatfs_drv;
-}
-
-/**
- *	Get starting sector# of specified partition on drive #unit
- *	NOTE: This code ASSUMES an MBR on the disk.
- *	p_scratchsector should point to a SECTOR_SIZE scratch area
- *	Returns 0xffffffff for any error.
- *	If pactive is non-NULL, this function also returns partition active flag.
- *	If pptype is non-NULL, this function also returns the partition type.
- *	If psize is non-NULL, this function also returns the partition size.
- */
-static uint32_t fat_get_ptn_start(void *fd,
-		uint8_t *p_scratchsector,	uint8_t pnum, uint8_t *pactive,
-		uint8_t *pptype, uint32_t *psize) {
-	uint32_t result;
-	p_mbr_t mbr = (p_mbr_t) p_scratchsector;
-
-	/* DOS ptable supports maximum 4 partitions */
-	if (pnum > 3) {
-		return DFS_ERRMISC;
-	}
-
-	/* Read MBR from target media */
-	if (fat_read_sector(fd, p_scratchsector, 0, 1)) {
-		return DFS_ERRMISC;
-	}
-	/* check if that a lbr */
-	if((mbr->bootcode[0] == 0xeb) &&
-	   (mbr->bootcode[1] == 0x3c) &&
-	   (mbr->bootcode[2] == 0x90)) {
-		return 0;
-	}
-
-	result = (uint32_t) mbr->ptable[pnum].start_0 |
-	  (((uint32_t) mbr->ptable[pnum].start_1) << 8) |
-	  (((uint32_t) mbr->ptable[pnum].start_2) << 16) |
-	  (((uint32_t) mbr->ptable[pnum].start_3) << 24);
-
-	if (pactive) {
-		*pactive = mbr->ptable[pnum].active;
-=======
 	else if (volinfo->filesystem == FAT16) {
 		result = (uint32_t) p_scratch[offset] |
 		  ((uint32_t) p_scratch[offset+1]) << 8;
->>>>>>> 4ed3845b
 	}
 	else if (volinfo->filesystem == FAT32) {
 		result = ((uint32_t) p_scratch[offset] |
@@ -2309,14 +2104,6 @@
 	size_t rezult;
 	fat_file_description_t *fd;
 
-<<<<<<< HEAD
-	fd = (fat_file_description_t *) fdsc;
-	if(0 > block_dev_read(fd->fs->dev_id, (char *) buffer, count * SECTOR_SIZE, sector)) {
-		return DFS_ERRMISC;
-	}
-	else {
-		return DFS_OK;
-=======
 	size_to_read = size * count;
 	desc = (struct file_desc *) file;
 	fd = (fat_file_description_t *)desc->node->fd;
@@ -2324,7 +2111,6 @@
 	rezult = fat_read_file(fd, sector_buff, buf, &bytecount, size_to_read);
 	if (DFS_OK == rezult) {
 		return bytecount;
->>>>>>> 4ed3845b
 	}
 	return rezult;
 }
@@ -2336,14 +2122,6 @@
 	size_t rezult;
 	fat_file_description_t *fd;
 
-<<<<<<< HEAD
-	fd = (fat_file_description_t *) fdsc;
-	if(0 > block_dev_write(fd->fs->dev_id, (char *) buffer, count * SECTOR_SIZE, sector)) {
-		return DFS_ERRMISC;
-	}
-	else {
-		return DFS_OK;
-=======
 	size_to_write = size * count;
 	desc = (struct file_desc *) file;
 
@@ -2353,7 +2131,6 @@
 			&bytecount, size_to_write);
 	if (DFS_OK == rezult) {
 		return bytecount;
->>>>>>> 4ed3845b
 	}
 	return rezult;
 }
@@ -2485,14 +2262,7 @@
 			if(NULL == (node = vfs_add_path (param->path, NULL))) {
 				return -ENOMEM;
 			}
-<<<<<<< HEAD
-			fd->fs = root_fd->fs;
-			node->fs_type = &fatfs_drv;
-			node->dev_id = root_node->dev_id;
-			node->fd = (void *)fd;
-=======
-		}
->>>>>>> 4ed3845b
+		}
 
 		if(NULL == (fd = pool_alloc(&fat_file_pool))) {
 			return -ENOMEM;
@@ -2541,21 +2311,8 @@
 		pointnod = vfs_find_node(path, NULL);
 		vfs_del_leaf(pointnod);
 
-<<<<<<< HEAD
-			if(NULL == (node = vfs_add_path (full_path, NULL))) {
-				return -ENOMEM;
-			}
-			if(NULL == (fd = pool_alloc(&fat_file_pool))) {
-				return -ENOMEM;
-			}
-			fd->fs = parent_fd->fs;
-			node->fs_type = &fatfs_drv;
-			node->dev_id = parent_node->dev_id;
-			node->fd = (void *)fd;
-=======
 		path[strlen(path) - 3] = '\0';
 	}
->>>>>>> 4ed3845b
 
 	/* remove the root name to give a name to fat filesystem name*/
 	cut_mount_dir(path, (char *) fd->fs->root_name);
