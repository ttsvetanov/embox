--- conflicted
+++ resolved
@@ -19,67 +19,6 @@
 #include <fs/fs_drv.h>
 #include <fs/kfsop.h>
 
-<<<<<<< HEAD
-#include <mem/page.h>
-
-#if 0
-static node_t *create_filechain(const char *name, uint8_t node_type) {
-	int newnode_cnt;
-	fs_drv_t *drv;
-	struct node *node, *new_node;
-	struct nas *nas;
-	char path[MAX_LENGTH_PATH_NAME];
-	char tail[MAX_LENGTH_PATH_NAME];
-
-	strncpy(path, name, MAX_LENGTH_PATH_NAME);
-	newnode_cnt = 0;
-	tail[0] = '\0';
-
-
-	/* find last node in the path */
-	do {
-		if (path_nip_tail(path, tail)) {
-			return NULL;
-		}
-		newnode_cnt ++;
-	} while (NULL == (node = vfs_find_node(path, NULL)));
-
-	/* check drv of parents */
-	nas = node->nas;
-	drv = nas->fs->drv;
-	if ((NULL == drv) || (NULL == drv->fsop->create_node)) {
-		return NULL;
-	}
-
-	/* add one directory and assign the parameters of the parent */
-	do {
-		path_increase_tail(path, tail);
-
-		if (NULL == (new_node = vfs_add_path(path, NULL))) {
-			return NULL;
-		}
-
-		new_node->type = NODE_TYPE_DIRECTORY;
-		if ((LAST_IN_PATH == newnode_cnt) && (NODE_TYPE_FILE == node_type)) {
-			new_node->type = NODE_TYPE_FILE;
-		}
-
-		if(0 > drv->fsop->create_node(node, new_node)) {
-			vfs_del_leaf(new_node);
-			return NULL;
-		}
-
-		node = new_node;
-		newnode_cnt--;
-
-	} while (0 < newnode_cnt);
-
-	return node;
-}
-#endif
-
-=======
->>>>>>> 02262213
 static int create_new_node(struct node * parent, char *node_name, uint8_t node_type) {
 	struct node *new_node;
 	struct nas *nas;
@@ -345,14 +284,45 @@
 	return drv->fsop->mount(dev_node, dir_node);
 }
 
+int copy_file(const char *oldpath, const char *newpath) {
+	int oldfd, newfd, rc;
+	char buf[BUFSIZ];
+
+	oldfd = open(oldpath, O_RDONLY);
+	if (-1 == oldfd) {
+		return -1;
+	}
+	newfd = open(newpath, O_WRONLY);
+	if (-1 == newfd) {
+		return -1;
+	}
+
+	/* Copy bytes */
+	while ((rc = read(oldfd, buf, sizeof(buf))) > 0) {
+		if (write(newfd, buf, rc) <= 0) {
+			SET_ERRNO(EIO);
+			return -1;
+		}
+	}
+
+	/* Close files and free memory*/
+	rc = close(oldfd);
+	if (0 != rc) {
+		return -1;
+	}
+	rc = close(newfd);
+	if (0 != rc) {
+		return -1;
+	}
+
+	return ENOERR;
+}
+
 int krename(const char *oldpath, const char *newpath) {
-	int rc, oldfd, newfd, newpathlen, diritemlen;
+	int rc, newpathlen, diritemlen;
 	char *name, *newpathbuf = NULL;
 	char *newpatharg, *oldpatharg;
 	node_t *oldnode, *newnode, *diritem;
-	char buf[PAGE_SIZE()];
-
-	struct tree_link *link, *end_link;
 
 	if (MAX_LENGTH_PATH_NAME < strlen(oldpath) ||
 			MAX_LENGTH_PATH_NAME < strlen(newpath)) {
@@ -371,7 +341,7 @@
 	 * provided as destination path */
 	newnode = vfs_find_node(newpath, NULL);
 	if (NULL != newnode) {
-		if (NODE_TYPE_DIRECTORY == newnode->type) {
+		if (node_is_directory(newnode)) {
 			/* Directory was passed as destination */
 			name = strrchr(oldpath, '/');
 			newpathlen = strlen(newpath) + strlen(name);
@@ -380,6 +350,10 @@
 				return -1;
 			}
 			newpathbuf = calloc(newpathlen + 1, sizeof(char));
+			if (NULL == newpathbuf) {
+				SET_ERRNO(ENOMEM);
+				return -1;
+			}
 			strcat(newpathbuf, newpath);
 			strcat(newpathbuf, name);
 			newpath = newpathbuf;
@@ -397,20 +371,13 @@
 	 */
 
 	/* If oldpath is directory, copy it recursively */
-	if (NODE_TYPE_DIRECTORY == oldnode->type) {
+	if (node_is_directory(oldnode)) {
 		rc = mkdir(newpath, oldnode->mode);
 		if (-1 == rc) {
 			return -1;
 		}
 
-		/*tree_foreach_children(diritem, (&oldnode->tree_link), tree_link) {*/
-		link = tree_children_begin(&oldnode->tree_link);
-		end_link = tree_children_end(&oldnode->tree_link);
-		while (link != end_link) {
-
-			diritem = tree_element(link, typeof(*diritem), tree_link);
-			link = tree_children_next(link);
-
+		tree_foreach_children(diritem, (&oldnode->tree_link), tree_link) {
 			if (0 != strcmp(".", diritem->name) &&
 					0 != strcmp("..", diritem->name)) {
 				diritemlen = strlen(diritem->name);
@@ -418,6 +385,10 @@
 						calloc(strlen(oldpath) + diritemlen + 2, sizeof(char));
 				newpatharg =
 						calloc(strlen(newpath) + diritemlen + 2, sizeof(char));
+				if (NULL == oldpatharg || NULL == newpatharg) {
+					SET_ERRNO(ENOMEM);
+					return -1;
+				}
 
 				strcat(oldpatharg, oldpath);
 				if (oldpatharg[strlen(oldpatharg)] != '/') {
@@ -441,30 +412,8 @@
 		}
 	/* Or copy file */
 	} else {
-		oldfd = open(oldpath, O_RDONLY);
-		if (-1 == oldfd) {
-			return -1;
-		}
-		newfd = open(newpath, O_WRONLY);
-		if (-1 == newfd) {
-			return -1;
-		}
-
-		/* Copy bytes */
-		while ((rc = read(oldfd, buf, PAGE_SIZE())) > 0) {
-			if (write(newfd, buf, rc) <= 0) {
-				SET_ERRNO(EIO);
-				return -1;
-			}
-		}
-
-		/* Close files and free memory*/
-		rc = close(oldfd);
-		if (0 != rc) {
-			return -1;
-		}
-		rc = close(newfd);
-		if (0 != rc) {
+		rc = copy_file(oldpath, newpath);
+		if (-1 == rc) {
 			return -1;
 		}
 	}
