--- conflicted
+++ resolved
@@ -75,13 +75,8 @@
 	const char *lastpath, *ch;
 	int res;
 
-<<<<<<< HEAD
 	if (-ENOENT != (res = fs_perm_lookup(leaf_path, pathname, &lastpath, &node))) {
-		errno = -res;
-=======
-	if (-ENOENT != (res = fs_perm_lookup(root_node, pathname, &lastpath, &node))) {
 		errno = EEXIST;
->>>>>>> 64918616
 		return -1;
 	}
 
