--- conflicted
+++ resolved
@@ -27,8 +27,6 @@
 #include <net/skbuff.h>
 #include <net/netfilter.h>
 #include <unistd.h>
-<<<<<<< HEAD
-=======
 
 #define LAN9118_DEBUG
 
@@ -37,7 +35,6 @@
 #else
 #define DBG(x)
 #endif
->>>>>>> 43463b6b
 
 #define LAN9118_GPMC_CS        5 /* GPMC chip-select number */
 #define LAN9118_PORT           OPTION_GET(NUMBER, port)
@@ -65,12 +62,8 @@
 #define _LAN9118_IRQ_CFG_TYPE              0x00000001
 
 #define LAN9118_INT_STS        0x58
-<<<<<<< HEAD
-#define _LAN9118_INT_STS_RXSTOP_INT_       0x01000000
-=======
 #define _LAN9118_INT_STS_RXSTOP_INT        0x01000000
 #define _LAN9118_INT_STS_RSFL_INT          0x00000008
->>>>>>> 43463b6b
 
 #define LAN9118_INT_EN         0x5C
 #define _LAN9118_INT_EN_SW                 0x80000000
@@ -80,32 +73,19 @@
 #define LAN9118_BYTE_TEST      0x64
 
 #define LAN9118_FIFO_INT       0x68
-<<<<<<< HEAD
-#define _LAN9118_FIFO_INT_TX_AVAIL_LEVEL_  0xFF000000
-#define _LAN9118_FIFO_INT_TX_STS_LEVEL_    0x00FF0000
-#define _LAN9118_FIFO_INT_RX_AVAIL_LEVEL_  0x0000FF00
-#define _LAN9118_FIFO_INT_RX_STS_LEVEL_    0x000000FF
-=======
 #define _LAN9118_FIFO_INT_TX_AVAIL_LEVEL   0xFF000000
 #define _LAN9118_FIFO_INT_TX_STS_LEVEL_    0x00FF0000
 #define _LAN9118_FIFO_INT_RX_AVAIL_LEVEL   0x0000FF00
 #define _LAN9118_FIFO_INT_RX_STS_LEVEL     0x000000FF
->>>>>>> 43463b6b
 
 #define LAN9118_RX_CFG         0x6C
 
 #define LAN9118_TX_CFG         0x70
-<<<<<<< HEAD
-
-#define LAN9118_HW_CFG         0x74
-#define _LAN9118_HW_CFG_SF_                0x00100000
-=======
 #define _LAN9118_TX_CFG_TX_ON              0x00000002
 #define _LAN9118_TX_CFG_STOP_TX            0x00000001
 
 #define LAN9118_HW_CFG         0x74
 #define _LAN9118_HW_CFG_MBO_               0x00100000
->>>>>>> 43463b6b
 #define _LAN9118_HW_CFG_TX_FIF_SZ_         0x000F0000
 #define _LAN9118_HW_CFG_SRST               0x00000001
 
@@ -196,19 +176,6 @@
 	/* FIXME check if operation was completed successfully. */
 }
 
-<<<<<<< HEAD
-#define UGLY_MASK (1 << 18)
-
-void lan9118_irq_handler(pin_mask_t ch_mask, pin_mask_t mon_mask) {
-	uint32_t l = lan9118_reg_read(nic, LAN9118_INT_STS);
-
-	//if (l & _LAN9118_INT_STS_RXSTOP_INT_) {
-		printk("lan9118: receive packet, enable - %X, status - %X\n",
-			 lan9118_reg_read(nic, LAN9118_INT_EN), l);
-	//}
-
-	lan9118_reg_write(nic, LAN9118_INT_STS, l & ~UGLY_MASK);
-=======
 static int lan9118_xmit(struct net_device *dev, struct sk_buff *skb) {
 	uint32_t l, freespace;
 	uint32_t *src, *dst;
@@ -325,26 +292,17 @@
 	}
 
 	lan9118_reg_write(nic, LAN9118_INT_STS, l);
->>>>>>> 43463b6b
 }
 
 static int lan9118_reset(struct net_device *dev) {
 	unsigned int timeout = 10;
 	unsigned int l;
 
-<<<<<<< HEAD
-    /* Software reset the LAN911x */
-	lan9118_reg_write(dev, LAN9118_HW_CFG, _LAN9118_HW_CFG_SRST);
-
-	do {
-		usleep(10);
-=======
 	/* Software reset the LAN911x */
 	lan9118_reg_write(dev, LAN9118_HW_CFG, _LAN9118_HW_CFG_SRST);
 
 	do {
 		//usleep(10);
->>>>>>> 43463b6b
 		l = lan9118_reg_read(dev, LAN9118_HW_CFG);
 	} while (--timeout && (l & _LAN9118_HW_CFG_SRST));
 
@@ -363,48 +321,6 @@
 
 static int lan9118_open(struct net_device *dev) {
 	uint32_t l;
-<<<<<<< HEAD
-	uint32_t irq_cfg;
-
-	lan9118_reset(dev);
-
-	lan9118_reg_write(dev, LAN9118_HW_CFG, 0x00050000);
-
-	lan9118_disable_irqs(dev);
-
-	irq_cfg = (1 << 24) | _LAN9118_IRQ_CFG_EN;
-	irq_cfg |= _LAN9118_IRQ_CFG_POL | _LAN9118_IRQ_CFG_TYPE;
-	lan9118_reg_write(dev, LAN9118_IRQ_CFG, irq_cfg);
-
-	lan9118_reg_write(dev, LAN9118_GPIO_CFG, 0x70070000);
-
-
-	l = lan9118_reg_read(dev, LAN9118_HW_CFG);
-	/* Preserve TX FIFO size and external PHY configuration */
-	l &= (_LAN9118_HW_CFG_TX_FIF_SZ_|0x00000FFF);
-	l |= _LAN9118_HW_CFG_SF_;
-	lan9118_reg_write(dev, LAN9118_HW_CFG, l);
-
-	l = lan9118_reg_read(dev, LAN9118_FIFO_INT);
-	l |= _LAN9118_FIFO_INT_TX_AVAIL_LEVEL_;
-	l &= ~(_LAN9118_FIFO_INT_RX_STS_LEVEL_);
-	lan9118_reg_write(dev, LAN9118_FIFO_INT, l);
-
-
-	l = lan9118_reg_read(dev, LAN9118_INT_EN);
-	l = _LAN9118_INT_EN_SW | _LAN9118_INT_EN_RSFL;
-	printk("LAN9118_INT_EN: %X\n", l);
-	lan9118_reg_write(dev, LAN9118_INT_EN, l);
-
-	l = lan9118_mac_read(dev, LAN9118_MAC_CR);
-	l |= (_LAN9118_MAC_CR_TXEN | _LAN9118_MAC_CR_RXEN | _LAN9118_MAC_CR_HBDIS);
-	printk("LAN9118_MAC_CR: %X\n", l);
-	lan9118_mac_write(dev, LAN9118_MAC_CR, l);
-
-	/* GPIO */
-	gpio_pin_irq_attach(LAN9118_PORT, LAN9118_PIN,
-			lan9118_irq_handler, GPIO_MODE_INT_MODE_RISING, dev);
-=======
 	int res;
 
 	res = lan9118_reset(dev);
@@ -436,9 +352,8 @@
 	lan9118_reg_write(dev, LAN9118_TX_CFG, _LAN9118_TX_CFG_TX_ON);
 
 	/* GPIO */
-	//gpio_reg_write(6, GPIO_RISINGDETECT, (1 << LAN9118_PIN));
-	pin_set_input_monitor((1 << LAN9118_PIN), lan9118_irq_handler);
->>>>>>> 43463b6b
+	gpio_pin_irq_attach(LAN9118_PORT, LAN9118_PIN,
+				lan9118_irq_handler, GPIO_MODE_INT_MODE_RISING, dev);
 
 	return 0;
 }
@@ -448,11 +363,7 @@
 }
 
 static const struct net_driver lan9118_drv_ops = {
-<<<<<<< HEAD
-	//.xmit = xmit,
-=======
 	.xmit = lan9118_xmit,
->>>>>>> 43463b6b
 	.start = lan9118_open,
 	//.stop = stop,
 	.set_macaddr = lan9118_set_macaddr
@@ -466,11 +377,6 @@
 		return -ENOMEM;
 	}
 
-<<<<<<< HEAD
-	printk("LAN9118 \n");
-
-=======
->>>>>>> 43463b6b
 	nic->drv_ops = &lan9118_drv_ops;
 
 	res = gpmc_cs_init(LAN9118_GPMC_CS, (uint32_t *) &nic->base_addr, SIZE_16M);
