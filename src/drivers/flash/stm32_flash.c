/**
 * @file
 * @brief
 *
 * @author  Anton Kozlov
 * @date    23.10.2014
 */

#include <assert.h>
#include <string.h>
#include <stdbool.h>
#include <errno.h>
#include <hal/reg.h>
#include <hal/mem.h>
#include <kernel/printk.h>
#include <util/math.h>
#include <drivers/flash/flash_dev.h>
#include <stm32f4xx_flash.h>

<<<<<<< HEAD
#define STM32_FIRST_BLOCK_OFFSET 1
=======
#define STM32_FIRST_BLOCK_OFFSET 11
#define STM32_ERR_MASK 0x1f3

>>>>>>> d6d0c083
static const struct flash_dev_drv stm32_flash_drv;
const struct flash_dev stm32_flash = {
	.bdev = NULL,
	.drv = &stm32_flash_drv,
	.flags = 0,
	.start = 0x08004000,
	.end   = 0x0800ffff,
	.num_block_infos = 1,
	.block_info = {
		.block_size = 0x004000,
		.blocks = 3
	},
};

static inline void stm32_flash_set_program_size(void) {
	/* setting word 32-bit access */
	REG_STORE(&FLASH->CR, (REG_LOAD(&FLASH->CR) & CR_PSIZE_MASK) | FLASH_PSIZE_WORD);
}

static inline int stm32_flash_check_range(struct flash_dev *dev, unsigned long base, size_t len) {
	return dev->start + base + len <= dev->end;
}

static inline int stm32_flash_check_align(unsigned long base, size_t len) {
	return ((uintptr_t) base & 0x3) == 0 && ((uintptr_t) len  & 0x3) == 0;
}
static inline void stm32_flash_wait(void) {
	while (REG_LOAD(&FLASH->SR) & FLASH_FLAG_BSY) {
		/* nop */
	}
}

static inline int stm32_flash_check_block(struct flash_dev *dev, uint32_t block) {
	unsigned int n_block, i;

	n_block = 0;
	for (i = 0; i < dev->num_block_infos; i ++) {
		n_block += dev->block_info.blocks;
	}

	return block < n_block;
}

static int stm32_flash_erase_block(struct flash_dev *dev, uint32_t block) {
	unsigned long sr;
	int err;

	if (!stm32_flash_check_block(dev, block)) {
		return -EINVAL;
	}

	FLASH_Unlock();

	stm32_flash_wait();

	/* clear all errors */
	REG_STORE(&FLASH->SR, STM32_ERR_MASK);

	stm32_flash_set_program_size();

	REG_STORE(&FLASH->CR,
			(REG_LOAD(&FLASH->CR) & 0xffffff07)
			| FLASH_CR_SER
			| ((STM32_FIRST_BLOCK_OFFSET + block) << 3));

	sr = REG_LOAD(&FLASH->SR);
	if (!(sr & STM32_ERR_MASK)) {
		REG_ORIN(&FLASH->CR, FLASH_CR_STRT);
		stm32_flash_wait();
		err = 0;
	} else {
		printk("%s: EIO sr=%08lx\n", __func__, sr);
		err = -EIO;
	}

	FLASH_Lock();

	return err;
}


static int stm32_flash_read(struct flash_dev *dev, uint32_t base, void* data, size_t len) {
	size_t rlen = min(len, dev->end - dev->start + base);

	/* read can be unaligned */

	memcpy(data, (void *) dev->start + base, rlen);

	return rlen;
}

static int stm32_flash_program(struct flash_dev *dev, uint32_t base, const void* data, size_t len) {
	unsigned long sr;
	int err;

	if (!stm32_flash_check_align(base, len)
			|| ((uintptr_t) data & 0x3) != 0) {
		return -EINVAL;
	}

	if (!stm32_flash_check_range(dev, base, len)) {
		return -EFBIG;
	}

	FLASH_Unlock();

	stm32_flash_wait();

	/* clear all errors */
	REG_STORE(&FLASH->SR, STM32_ERR_MASK);

	stm32_flash_set_program_size();

	REG_ORIN(&FLASH->CR, FLASH_CR_PG);

	sr = REG_LOAD(&FLASH->SR);
	if (!(sr & STM32_ERR_MASK)) {
		regcpy32((void *) dev->start + base, data, len >> 2);
		stm32_flash_wait();
		err = 0;
	} else {
		printk("%s: EIO sr=%08lx\n", __func__, sr);
		err = -EIO;
	}

	FLASH_Lock();

	return err;
}

static int stm32_flash_copy(struct flash_dev *dev, uint32_t base_dst,
				uint32_t base_src, size_t len) {
	return stm32_flash_program(dev, base_dst, (void *) dev->start + base_src, len);
}

#if 0
static int stm32_flash_init(void *arg);
static size_t stm32_flash_query(struct flash_dev *dev, void * data, size_t len);
#endif
static const struct flash_dev_drv stm32_flash_drv = {
	.flash_read = stm32_flash_read,
	.flash_erase_block = stm32_flash_erase_block,
	.flash_program = stm32_flash_program,
	.flash_copy = stm32_flash_copy,
};
<|MERGE_RESOLUTION|>--- conflicted
+++ resolved
@@ -17,13 +17,9 @@
 #include <drivers/flash/flash_dev.h>
 #include <stm32f4xx_flash.h>
 
-<<<<<<< HEAD
 #define STM32_FIRST_BLOCK_OFFSET 1
-=======
-#define STM32_FIRST_BLOCK_OFFSET 11
 #define STM32_ERR_MASK 0x1f3
 
->>>>>>> d6d0c083
 static const struct flash_dev_drv stm32_flash_drv;
 const struct flash_dev stm32_flash = {
 	.bdev = NULL,
