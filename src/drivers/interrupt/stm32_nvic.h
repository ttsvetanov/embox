/**
 * @file
 *
 * @author  Anton Kozlov
 * @date    02.07.2012
 */

#ifndef IRQCTRL_NVIC_IMPL_H_
#define IRQCTRL_NVIC_IMPL_H_

<<<<<<< HEAD
#define __IRQCTRL_IRQS_TOTAL 80
=======
#define __INTERRUPT_NRS_TOTAL 16
>>>>>>> 01a98bb8

#endif /* IRQCTRL_NVIC_IMPL_H_ */<|MERGE_RESOLUTION|>--- conflicted
+++ resolved
@@ -8,10 +8,6 @@
 #ifndef IRQCTRL_NVIC_IMPL_H_
 #define IRQCTRL_NVIC_IMPL_H_
 
-<<<<<<< HEAD
-#define __IRQCTRL_IRQS_TOTAL 80
-=======
-#define __INTERRUPT_NRS_TOTAL 16
->>>>>>> 01a98bb8
+#define __IRQCTRL_IRQS_TOTAL 16
 
 #endif /* IRQCTRL_NVIC_IMPL_H_ */