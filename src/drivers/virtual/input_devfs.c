--- conflicted
+++ resolved
@@ -8,6 +8,7 @@
 #include <types.h>
 #include <stdlib.h>
 #include <string.h>
+#include <errno.h>
 
 #include <fs/file_desc.h>
 #include <fs/node.h>
@@ -26,20 +27,13 @@
 
 #include <drivers/input/input_dev.h>
 
-<<<<<<< HEAD
 EMBOX_UNIT_INIT(input_devfs_init);
-=======
-
-
-EMBOX_UNIT_INIT(init);
->>>>>>> 596f7321
 
 #define MAX_OPEN_CNT      64
 #define EVENT_SIZE        sizeof(struct input_event)
 //#define BUF_SIZE          (32 * EVENT_SIZE)
 
 OBJALLOC_DEF(__input_handlers, struct input_subscriber, MAX_OPEN_CNT);
-
 
 static node_t *input_devfs_root;
 
@@ -53,10 +47,7 @@
 	.read = input_devfs_read
 };
 
-
 static DLIST_DEFINE(__input_devices);
-
-
 
 static struct input_subscriber *input_dev_find_subscriber(struct input_dev *dev, unsigned int handler_id) {
 	struct input_subscriber *cur, *nxt;
@@ -80,7 +71,6 @@
 	dlist_add_prev(dlist_head_init(&dev->global_indev_list), &__input_devices);
 }
 
-
 static irq_return_t input_irq_handler(unsigned int irq_nr, void *data) {
 	struct input_dev *dev;
 	char symbol;
@@ -99,7 +89,6 @@
 
 	return IRQ_HANDLED;
 }
-
 
 static struct input_dev *input_devfs_lookup(char *name) {
 	struct input_dev *dev, *nxt;
@@ -112,7 +101,6 @@
 
 	return NULL;
 }
-
 
 static int input_devfs_open(struct node *node, struct file_desc *desc, int flags) {
 	struct input_dev *dev;
@@ -212,7 +200,7 @@
 
 
 static int input_devfs_register(struct input_dev *dev) {
-	struct node *node, *node;
+	struct node *node;
 	struct nas *nas;
 	mode_t mode;
 
@@ -220,13 +208,15 @@
 
 	mode = S_IFCHR | S_IRALL | S_IWALL; // TODO is it a char dev? -- Eldar
 
+	/* register char device */
 	node = vfs_create_child(input_devfs_root, dev->name, mode);
 	if (!node) {
 		return -1;
 	}
 
 	nas = node->nas;
-	if (NULL == (nas->fs = alloc_filesystem("empty"))) {
+	nas->fs = alloc_filesystem("empty");
+	if (!nas->fs) {
 		return -1;
 	}
 
@@ -247,28 +237,18 @@
 		return -ENOENT;
 	}
 
-<<<<<<< HEAD
 	node = vfs_create_child(node, "input", mode);
 	if (!node) {
 		return -ENOMEM;
-=======
-	if (NULL == (node = vfs_add_path("input", node))) {
-		return -1;
->>>>>>> 596f7321
-	}
-	node->type = NODE_TYPE_DIRECTORY;
-
-<<<<<<< HEAD
+	}
+
 	input_devfs_root = node;
 
-	dlist_foreach_entry(dev, nxt, &__input_devices, input_dev_link) {
-=======
 	dlist_foreach_entry(dev, nxt, &__input_devices, global_indev_list) {
->>>>>>> 596f7321
 		if (input_devfs_register(dev) < 0) {
 			return -1;
 		}
 	}
 
 	return 0;
-}+}
