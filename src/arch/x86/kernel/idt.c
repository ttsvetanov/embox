--- conflicted
+++ resolved
@@ -123,18 +123,6 @@
 #define idt_init_syscall() do { } while(0)
 #endif
 
-<<<<<<< HEAD
-static struct idt_pointer idt_ptr;
-
-void idt_load(void) {
-	__asm__ __volatile__(
-		"lidt %0\n\t"
-		:
-		: "m"(idt_ptr.limit),
-		  "m"(idt_ptr)
-	);
-}
-=======
 static void inline idt_flush(struct idt_pointer *idt_ptr) {
 	__asm__ __volatile__(
 		"lidt %0\n\t"
@@ -146,9 +134,7 @@
 
 void idt_init(void) {
 	static struct idt_pointer idt_ptr;
->>>>>>> 8ba30c56
 
-void idt_init(void) {
 	idt_ptr.limit = sizeof(idt) - 1;
 	idt_ptr.base = (uint32_t) idt;
 
@@ -159,9 +145,5 @@
 	idt_init_irq();
 	idt_init_syscall();
 
-<<<<<<< HEAD
-	idt_load();
-=======
 	idt_flush(&idt_ptr);
->>>>>>> 8ba30c56
 }