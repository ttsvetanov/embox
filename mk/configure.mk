#
# Author: Eldar Abusalimov
#

HOSTCC  = gcc
<<<<<<< HEAD
HOSTCC_MAJOR := $(shell $(HOSTCC) -v 2>&1 | grep version | cut -d' ' -f3  | cut -d'.' -f1)
SVN_REV = `svn info $(ROOT_DIR) | grep Rev: | awk '{print $$4}'`
=======
>>>>>>> 393f5474
HOSTCPP = $(HOSTCC) -E

HOSTCC_MAJOR := \
  $(shell $(HOSTCC) -v 2>&1 | grep version | cut -d' ' -f3  | cut -d'.' -f1)

build_conf   := $(CONF_DIR)/build.conf
options_conf := $(CONF_DIR)/options.conf
mods_conf    := $(CONF_DIR)/mods.conf
lds_conf     := $(CONF_DIR)/lds.conf

build_mk     := $(AUTOCONF_DIR)/build.mk
mods_mk      := $(AUTOCONF_DIR)/mods.mk
config_h     := $(AUTOCONF_DIR)/config.h
config_lds_h := $(AUTOCONF_DIR)/config.lds.h

CONF_FILES     := $(build_conf) $(options_conf) $(mods_conf) $(lds_conf)
AUTOCONF_FILES := $(build_mk) $(mods_mk) $(config_h) $(config_lds_h)

-include $(build_mk) $(mods_mk)

TARGET ?= embox$(if $(PLATFORM),-$(PLATFORM))
TARGET := $(TARGET)$(if $(LOCALVERSION),-$(LOCALVERSION))

.PHONY: check_config check_conf_dir
check_config: check_conf_dir $(CONF_FILES)
ifndef ARCH
	@echo 'Error: ARCH undefined'
	exit 1
endif

check_conf_dir:
	@test -d $(CONF_DIR) $(CONF_FILES:%=-a -f %) \
		||(echo 'Error: conf directory or files do not exist' \
		&& echo 'Usage: "make PROJECT=<project> PROFILE=<profile> config"' \
		&& echo '    See templates dir for possible projects and profiles' \
		&& exit 1)

$(build_mk)     : DEFS := __BUILD_MK__
$(mods_mk)      : DEFS := __MODS_MK__
$(config_h)     : DEFS := __CONFIG_H__
$(config_lds_h) : DEFS := __CONFIG_LDS_H__

$(AUTOCONF_DIR)/start_script.inc: \
  $(or $(wildcard $(PATCH_CONF_DIR)/start_script.inc), \
        $(wildcard $(BASE_CONF_DIR)/start_script.inc))
	$(if $<,cp -f $< $@,@echo 'ERROR: start_script.inc not found';exit 1)

ifeq ($(HOSTCC_MAJOR), 4)
HOSTCC_CPPFLAGS := -iquote $(PATCH_CONF_DIR) -iquote $(BASE_CONF_DIR)
else
HOSTCC_CPPFLAGS := -I $(PATCH_CONF_DIR) -I $(BASE_CONF_DIR) -I-
endif

$(build_mk) $(mods_mk) :
	$(HOSTCPP) -Wp, -P -undef -nostdinc $(HOSTCC_CPPFLAGS) $(DEFS:%=-D%) \
	-MMD -MT $@ -MF $@.d $(MK_DIR)/confmacro.S \
		| sed 's/$$N/\n/g' > $@

$(config_h) $(config_lds_h) :
	$(HOSTCPP) -Wp, -P -undef -nostdinc $(HOSTCC_CPPFLAGS) $(DEFS:%=-D%) \
	-MMD -MT $@ -MF $@.d $(MK_DIR)/confmacro.S \
		| sed 's/$$N/\n/g' | sed 's/$$define/#define/g' > $@
	@echo "#define CONFIG_SVN_REV $(SVN_REV)" >> $@

$(AUTOCONF_FILES) : $(MK_DIR)/configure.mk \
  | check_conf_dir mkdir # these goals shouldn't force target to be updated

-include $(AUTOCONF_FILES:%=%.d)

mkdir:
	@test -d $(AUTOCONF_DIR) || mkdir -p $(AUTOCONF_DIR)<|MERGE_RESOLUTION|>--- conflicted
+++ resolved
@@ -3,11 +3,7 @@
 #
 
 HOSTCC  = gcc
-<<<<<<< HEAD
-HOSTCC_MAJOR := $(shell $(HOSTCC) -v 2>&1 | grep version | cut -d' ' -f3  | cut -d'.' -f1)
 SVN_REV = `svn info $(ROOT_DIR) | grep Rev: | awk '{print $$4}'`
-=======
->>>>>>> 393f5474
 HOSTCPP = $(HOSTCC) -E
 
 HOSTCC_MAJOR := \
